go 1.22.5

use (
	./core/go
	./domains/noto
	./domains/zeto
	./testinfra
<<<<<<< HEAD
	./toolkit_go
	./transports/grpc
=======
	./toolkit/go
>>>>>>> 9cd1ad76
)<|MERGE_RESOLUTION|>--- conflicted
+++ resolved
@@ -5,10 +5,6 @@
 	./domains/noto
 	./domains/zeto
 	./testinfra
-<<<<<<< HEAD
-	./toolkit_go
+	./toolkit/go
 	./transports/grpc
-=======
-	./toolkit/go
->>>>>>> 9cd1ad76
 )