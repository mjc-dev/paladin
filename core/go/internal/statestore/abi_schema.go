--- conflicted
+++ resolved
@@ -324,12 +324,8 @@
 
 // Take the state, parse the value into the type tree of this schema, and from that
 // build the label values to store in the DB for comparison appropriate to the type.
-<<<<<<< HEAD
-func (as *abiSchema) ProcessState(ctx context.Context, contractAddress tktypes.EthAddress, data tktypes.RawJSON, extraIDs *ExtraIDs) (*StateWithLabels, error) {
-=======
 func (as *abiSchema) ProcessState(ctx context.Context, contractAddress tktypes.EthAddress, data tktypes.RawJSON, id tktypes.HexBytes) (*StateWithLabels, error) {
 
->>>>>>> 133c6649
 	psd, err := as.parseStateData(ctx, data)
 	if err != nil {
 		return nil, err
@@ -362,29 +358,11 @@
 		psd.int64Labels[i].DomainName = as.SchemaPersisted.DomainName
 		psd.int64Labels[i].State = id
 	}
-<<<<<<< HEAD
-	if extraIDs == nil {
-		extraIDs = &ExtraIDs{}
-	}
-	if extraIDs.ConfirmID == nil {
-		extraIDs.ConfirmID = hashID[:]
-	}
-	if extraIDs.SpendID == nil {
-		extraIDs.SpendID = hashID[:]
-	}
-=======
->>>>>>> 133c6649
 
 	now := tktypes.TimestampNow()
 	return &StateWithLabels{
 		State: &State{
-<<<<<<< HEAD
-			ID:              hashID,
-			ConfirmID:       extraIDs.ConfirmID,
-			SpendID:         extraIDs.SpendID,
-=======
 			ID:              id,
->>>>>>> 133c6649
 			Created:         now,
 			DomainName:      as.DomainName,
 			Schema:          as.ID,
