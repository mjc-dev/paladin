--- conflicted
+++ resolved
@@ -107,35 +107,14 @@
 
 	staleTimeout time.Duration
 
-<<<<<<< HEAD
 	pendingTransactionEvents chan ptmgrtypes.PrivateTransactionEvent
-
-	contractAddress          tktypes.EthAddress // the contract address managed by the current sequencer
-	defaultSigner            string
-	nodeName                 string
-	domainAPI                components.DomainSmartContract
-	coordinatorDomainContext components.DomainContext
-	delegateDomainContext    components.DomainContext
-	components               components.AllComponents
-	endorsementGatherer      ptmgrtypes.EndorsementGatherer
-	publisher                ptmgrtypes.Publisher
-	identityResolver         components.IdentityResolver
-	syncPoints               syncpoints.SyncPoints
-	stateDistributer         statedistribution.StateDistributer
-	transportWriter          ptmgrtypes.TransportWriter
-	graph                    Graph
-	requestTimeout           time.Duration
-	coordinatorSelector      ptmgrtypes.CoordinatorSelector
-	newBlockEvents           chan int64
-	assembleCoordinator      ptmgrtypes.AssembleCoordinator
-	environment              *sequencerEnvironment
-=======
-	pendingEvents chan ptmgrtypes.PrivateTransactionEvent
 
 	contractAddress                tktypes.EthAddress // the contract address managed by the current sequencer
 	defaultSigner                  string
-	nodeID                         string
+	nodeName                       string
 	domainAPI                      components.DomainSmartContract
+	coordinatorDomainContext       components.DomainContext
+	delegateDomainContext          components.DomainContext
 	components                     components.AllComponents
 	endorsementGatherer            ptmgrtypes.EndorsementGatherer
 	publisher                      ptmgrtypes.Publisher
@@ -146,7 +125,10 @@
 	transportWriter                ptmgrtypes.TransportWriter
 	graph                          Graph
 	requestTimeout                 time.Duration
->>>>>>> 0cbb2975
+	coordinatorSelector            ptmgrtypes.CoordinatorSelector
+	newBlockEvents                 chan int64
+	assembleCoordinator            ptmgrtypes.AssembleCoordinator
+	environment                    *sequencerEnvironment
 }
 
 func NewSequencer(
@@ -182,33 +164,12 @@
 		incompleteTxSProcessMap: make(map[string]ptmgrtypes.TransactionFlow),
 		persistenceRetryTimeout: confutil.DurationMin(sequencerConfig.PersistenceRetryTimeout, 1*time.Millisecond, *pldconf.PrivateTxManagerDefaults.Sequencer.PersistenceRetryTimeout),
 
-<<<<<<< HEAD
-		staleTimeout:                 confutil.DurationMin(sequencerConfig.StaleTimeout, 1*time.Millisecond, *pldconf.PrivateTxManagerDefaults.Sequencer.StaleTimeout),
-		processedTxIDs:               make(map[string]bool),
-		orchestrationEvalRequestChan: make(chan bool, 1),
-		stopProcess:                  make(chan bool, 1),
-		pendingTransactionEvents:     make(chan ptmgrtypes.PrivateTransactionEvent, *pldconf.PrivateTxManagerDefaults.Sequencer.MaxPendingEvents),
-		nodeName:                     nodeName,
-		domainAPI:                    domainAPI,
-		components:                   allComponents,
-		endorsementGatherer:          endorsementGatherer,
-		publisher:                    publisher,
-		syncPoints:                   syncPoints,
-		identityResolver:             identityResolver,
-		stateDistributer:             stateDistributer,
-		transportWriter:              transportWriter,
-		graph:                        NewGraph(),
-		requestTimeout:               requestTimeout,
-		environment: &sequencerEnvironment{
-			blockHeight: blockHeight,
-		},
-=======
 		staleTimeout:                   confutil.DurationMin(sequencerConfig.StaleTimeout, 1*time.Millisecond, *pldconf.PrivateTxManagerDefaults.Sequencer.StaleTimeout),
 		processedTxIDs:                 make(map[string]bool),
 		orchestrationEvalRequestChan:   make(chan bool, 1),
 		stopProcess:                    make(chan bool, 1),
-		pendingEvents:                  make(chan ptmgrtypes.PrivateTransactionEvent, *pldconf.PrivateTxManagerDefaults.Sequencer.MaxPendingEvents),
-		nodeID:                         nodeID,
+		pendingTransactionEvents:       make(chan ptmgrtypes.PrivateTransactionEvent, *pldconf.PrivateTxManagerDefaults.Sequencer.MaxPendingEvents),
+		nodeName:                       nodeName,
 		domainAPI:                      domainAPI,
 		components:                     allComponents,
 		endorsementGatherer:            endorsementGatherer,
@@ -220,7 +181,9 @@
 		transportWriter:                transportWriter,
 		graph:                          NewGraph(),
 		requestTimeout:                 requestTimeout,
->>>>>>> 0cbb2975
+		environment: &sequencerEnvironment{
+			blockHeight: blockHeight,
+		},
 
 		// Randomly allocate a signer.
 		// TODO: rotation
