/*
 * Copyright © 2024 Kaleido, Inc.
 *
 * Licensed under the Apache License, Version 2.0 (the "License"); you may not use this file except in compliance with
 * the License. You may obtain a copy of the License at
 *
 * http://www.apache.org/licenses/LICENSE-2.0
 *
 * Unless required by applicable law or agreed to in writing, software distributed under the License is distributed on
 * an "AS IS" BASIS, WITHOUT WARRANTIES OR CONDITIONS OF ANY KIND, either express or implied. See the License for the
 * specific language governing permissions and limitations under the License.
 *
 * SPDX-License-Identifier: Apache-2.0
 */

package privatetxnmgr

import (
	"context"
	"fmt"
	"sync"
	"time"

	"github.com/google/uuid"
	"github.com/hyperledger/firefly-common/pkg/i18n"
	"github.com/kaleido-io/paladin/config/pkg/confutil"
	"github.com/kaleido-io/paladin/config/pkg/pldconf"
	"github.com/kaleido-io/paladin/core/internal/components"
	"github.com/kaleido-io/paladin/core/internal/msgs"
	"github.com/kaleido-io/paladin/core/internal/privatetxnmgr/ptmgrtypes"
	"github.com/kaleido-io/paladin/core/internal/privatetxnmgr/syncpoints"
	"github.com/kaleido-io/paladin/core/internal/statedistribution"
	"github.com/serialx/hashring"

	"github.com/kaleido-io/paladin/toolkit/pkg/log"
	"github.com/kaleido-io/paladin/toolkit/pkg/prototk"
	"github.com/kaleido-io/paladin/toolkit/pkg/tktypes"
)

/*
 * This file contains the lifecycle functions and the basic entry points to a sequencer.
 * A sequencer can be created for a specific contract address and is responsible for maintaining an in-memory copy of the state of all inflight transactions for that contract.
 * It is expected that there will never be more than one sequencer for any given contract address in memory at one time.
 */
type SequencerState string

const (
	// brand new sequencer
	SequencerStateNew SequencerState = "new"
	// sequencer running normally
	SequencerStateRunning SequencerState = "running"
	// sequencer is blocked and waiting for precondition to be fulfilled, e.g. pre-req tx blocking current stage
	SequencerStateWaiting SequencerState = "waiting"
	// transactions managed by an sequencer stuck in the same state
	SequencerStateStale SequencerState = "stale"
	// no transactions in a specific sequencer
	SequencerStateIdle SequencerState = "idle"
	// sequencer is paused
	SequencerStatePaused SequencerState = "paused"
	// sequencer is stopped
	SequencerStateStopped SequencerState = "stopped"
)

var AllSequencerStates = []string{
	string(SequencerStateNew),
	string(SequencerStateRunning),
	string(SequencerStateWaiting),
	string(SequencerStateStale),
	string(SequencerStateIdle),
	string(SequencerStatePaused),
	string(SequencerStateStopped),
}

type Sequencer struct {
	ctx                     context.Context
	persistenceRetryTimeout time.Duration

	// each sequencer has its own go routine
	initiated    time.Time     // when sequencer is created
	evalInterval time.Duration // between how long the sequencer will do an evaluation to check & remove transactions that missed events

	maxConcurrentProcess        int
	incompleteTxProcessMapMutex sync.Mutex
	incompleteTxSProcessMap     map[string]ptmgrtypes.TransactionFlow // a map of all known transactions that are not completed

	processedTxIDs    map[string]bool // an internal record of completed transactions to handle persistence delays that causes reprocessing
	sequencerLoopDone chan struct{}

	// input channels
	orchestrationEvalRequestChan chan bool
	stopProcess                  chan bool // a channel to tell the current sequencer to stop processing all events and mark itself as to be deleted

	// Metrics provided for fairness control in the controller
	totalCompleted int64 // total number of transaction completed since initiated
	state          SequencerState
	stateEntryTime time.Time // when the sequencer entered the current state

	staleTimeout time.Duration

<<<<<<< HEAD
	pendingTransactionEvents chan ptmgrtypes.PrivateTransactionEvent

	contractAddress             tktypes.EthAddress // the contract address managed by the current sequencer
	nodeName                    string
	domainAPI                   components.DomainSmartContract
	components                  components.AllComponents
	endorsementGatherer         ptmgrtypes.EndorsementGatherer
	publisher                   ptmgrtypes.Publisher
	identityResolver            components.IdentityResolver
	syncPoints                  syncpoints.SyncPoints
	stateDistributer            statedistribution.StateDistributer
	transportWriter             ptmgrtypes.TransportWriter
	graph                       Graph
	requestTimeout              time.Duration
	coordinatorSelectorFunction CoordinatorSelectorFunction
	blockHeight                 int64
	newBlockEvents              chan int64
	assembleCoordinator         AssembleCoordinator
=======
	pendingEvents chan ptmgrtypes.PrivateTransactionEvent

	contractAddress     tktypes.EthAddress // the contract address managed by the current sequencer
	defaultSigner       string
	nodeID              string
	domainAPI           components.DomainSmartContract
	components          components.AllComponents
	endorsementGatherer ptmgrtypes.EndorsementGatherer
	publisher           ptmgrtypes.Publisher
	identityResolver    components.IdentityResolver
	syncPoints          syncpoints.SyncPoints
	stateDistributer    statedistribution.StateDistributer
	transportWriter     ptmgrtypes.TransportWriter
	graph               Graph
	requestTimeout      time.Duration
>>>>>>> 6dffd4d7
}
type CoordinatorSelectorFunction func(ctx context.Context) string

func NewSequencer(
	ctx context.Context,
	nodeName string,
	contractAddress tktypes.EthAddress,
	sequencerConfig *pldconf.PrivateTxManagerSequencerConfig,
	allComponents components.AllComponents,
	domainAPI components.DomainSmartContract,
	endorsementGatherer ptmgrtypes.EndorsementGatherer,
	publisher ptmgrtypes.Publisher,
	syncPoints syncpoints.SyncPoints,
	identityResolver components.IdentityResolver,
	stateDistributer statedistribution.StateDistributer,
	transportWriter ptmgrtypes.TransportWriter,
	requestTimeout time.Duration,

) *Sequencer {

	newSequencer := &Sequencer{
		ctx:                  log.WithLogField(ctx, "role", fmt.Sprintf("sequencer-%s", contractAddress)),
		initiated:            time.Now(),
		contractAddress:      contractAddress,
		evalInterval:         confutil.DurationMin(sequencerConfig.EvaluationInterval, 1*time.Millisecond, *pldconf.PrivateTxManagerDefaults.Sequencer.EvaluationInterval),
		maxConcurrentProcess: confutil.Int(sequencerConfig.MaxConcurrentProcess, *pldconf.PrivateTxManagerDefaults.Sequencer.MaxConcurrentProcess),
		state:                SequencerStateNew,
		stateEntryTime:       time.Now(),

		incompleteTxSProcessMap: make(map[string]ptmgrtypes.TransactionFlow),
		persistenceRetryTimeout: confutil.DurationMin(sequencerConfig.PersistenceRetryTimeout, 1*time.Millisecond, *pldconf.PrivateTxManagerDefaults.Sequencer.PersistenceRetryTimeout),

		staleTimeout:                 confutil.DurationMin(sequencerConfig.StaleTimeout, 1*time.Millisecond, *pldconf.PrivateTxManagerDefaults.Sequencer.StaleTimeout),
		processedTxIDs:               make(map[string]bool),
		orchestrationEvalRequestChan: make(chan bool, 1),
		stopProcess:                  make(chan bool, 1),
		pendingTransactionEvents:     make(chan ptmgrtypes.PrivateTransactionEvent, *pldconf.PrivateTxManagerDefaults.Sequencer.MaxPendingEvents),
		nodeName:                     nodeName,
		domainAPI:                    domainAPI,
		components:                   allComponents,
		endorsementGatherer:          endorsementGatherer,
		publisher:                    publisher,
		syncPoints:                   syncPoints,
		identityResolver:             identityResolver,
		stateDistributer:             stateDistributer,
		transportWriter:              transportWriter,
		graph:                        NewGraph(),
		requestTimeout:               requestTimeout,
<<<<<<< HEAD
		newBlockEvents:               make(chan int64, 10), //TODO do we want to make the buffer size configurable? Or should we put in non blocking mode? Does it matter if we miss a block?

=======

		// Randomly allocate a signer.
		// TODO: rotation
		defaultSigner: fmt.Sprintf("domains.%s.submit.%s", contractAddress, uuid.New()),
>>>>>>> 6dffd4d7
	}

	log.L(ctx).Debugf("NewSequencer for contract address %s created: %+v", newSequencer.contractAddress, newSequencer)

	//TODO temporary hack / PoC until we have domain contract config to control the policy

	newSequencer.coordinatorSelectorFunction = func(ctx context.Context) string {
		// Coordinator selector policy is either
		//  - coordinator node is statically configured in the contract
		//  - deterministic and fair rotation between a predefined set of endorsers
		//  - the sender of the transaction coordinates the transaction
		//
		// Submitter selection policy is either
		// - Coordinator submits
		// - Sender submits
		// - 3rd party submission

		// Currently only the following combinations are implemented
		// 1+1 - core option set for Noto
		// 2+1 - core option set for Pente
		// 3+2 - core option set for Zeto

		coordinatorSelectionMode := domainAPI.Domain().Configuration().GetCoordinatorConfig().GetCoordinatorSelectionMode()

		if coordinatorSelectionMode == prototk.CoordinatorConfig_SENDER_COORDINATES {
			return nodeName
		}

		coordinatorNode := ""

		if coordinatorSelectionMode == prototk.CoordinatorConfig_STATIC_COORDINATOR {
			coordinatorNode = domainAPI.Domain().Configuration().GetCoordinatorConfig().GetStaticCoordinator()
		}

		if coordinatorSelectionMode == prototk.CoordinatorConfig_DYNAMIC_COORDINATOR {
			dynamicCoordinators := domainAPI.Domain().Configuration().GetCoordinatorConfig().GetDynamicCoordinators()
			if len(dynamicCoordinators) == 0 {
				log.L(ctx).Errorf("No dynamic coordinators configured")
				return nodeName
			}

			rangeSize := domainAPI.Domain().Configuration().GetCoordinatorConfig().GetRangeSize()
			if rangeSize == 0 {
				rangeSize = 10 //TODO this default should be configurable at the node level
			}
			rangeIndex := newSequencer.blockHeight / int64(rangeSize)

			//TODO Not sure we even need a hashring for this given that rangeIndex is incrementing, we could have a simple round robin scheme using modulo of the number of coordinators
			ring := hashring.New(dynamicCoordinators)
			coordinatorNode, _ = ring.GetNode(fmt.Sprintf("%d", rangeIndex))

		}

		return coordinatorNode
	}

	//TODO consolidate the initialization of the endorsement gatherer and the assemble coordinator.  Both need the same domain context - but maybe the assemble coordinator should provide the domain context to the endorsement gatherer on a per request basis
	//
	domainSmartContract, err := allComponents.DomainManager().GetSmartContractByAddress(ctx, contractAddress)
	if err != nil {
		log.L(ctx).Errorf("Failed to get domain smart contract for contract address %s: %s", contractAddress, err)

		return nil
	}

	domainContext := allComponents.StateManager().NewDomainContext(newSequencer.ctx /* background context */, domainSmartContract.Domain(), contractAddress)

	newSequencer.assembleCoordinator = NewAssembleCoordinator(ctx, nodeName, confutil.Int(sequencerConfig.MaxInflightTransactions, *pldconf.PrivateTxManagerDefaults.Sequencer.MaxInflightTransactions), allComponents, domainAPI, domainContext)

	return newSequencer
}

func (s *Sequencer) abort(err error) {
	log.L(s.ctx).Errorf("Sequencer aborting: %s", err)
	s.stopProcess <- true

}
func (s *Sequencer) getTransactionProcessor(txID string) ptmgrtypes.TransactionFlow {
	s.incompleteTxProcessMapMutex.Lock()
	defer s.incompleteTxProcessMapMutex.Unlock()
	transactionProcessor, ok := s.incompleteTxSProcessMap[txID]
	if !ok {
		log.L(s.ctx).Errorf("Transaction processor not found for transaction ID %s", txID)
		return nil
	}
	return transactionProcessor
}

func (s *Sequencer) removeTransactionProcessor(txID string) {
	s.incompleteTxProcessMapMutex.Lock()
	defer s.incompleteTxProcessMapMutex.Unlock()
	delete(s.incompleteTxSProcessMap, txID)
}

func (s *Sequencer) OnNewBlockHeight(ctx context.Context, blockHeight int64) {
	log.L(ctx).Debugf("Sequencer OnNewBlockHeight %d", blockHeight)
	s.blockHeight = blockHeight

}

func (s *Sequencer) ProcessNewTransaction(ctx context.Context, tx *components.PrivateTransaction) (queued bool) {
	s.incompleteTxProcessMapMutex.Lock()
	defer s.incompleteTxProcessMapMutex.Unlock()
	if s.incompleteTxSProcessMap[tx.ID.String()] == nil {
		if len(s.incompleteTxSProcessMap) >= s.maxConcurrentProcess {
			// TODO: decide how this map is managed, it shouldn't track the entire lifecycle
			// tx processing pool is full, queue the item
			return true
		} else {
			s.incompleteTxSProcessMap[tx.ID.String()] = NewTransactionFlow(ctx, tx, s.nodeName, s.components, s.domainAPI, s.publisher, s.endorsementGatherer, s.identityResolver, s.syncPoints, s.transportWriter, s.requestTimeout, s.coordinatorSelectorFunction, s.assembleCoordinator)
		}
		s.pendingTransactionEvents <- &ptmgrtypes.TransactionSubmittedEvent{
			PrivateTransactionEventBase: ptmgrtypes.PrivateTransactionEventBase{TransactionID: tx.ID.String()},
		}
	}
	return false
}

func (s *Sequencer) ProcessInFlightTransaction(ctx context.Context, tx *components.PrivateTransaction) (queued bool) {
	log.L(ctx).Infof("Processing in flight transaction %s", tx.ID)
	//a transaction that already has had some processing done on it
	// currently the only case this can happen is a transaction delegated from another node
	// but maybe in future, inflight transactions being coordinated locally could be swapped out of memory when they are blocked and/or if we are at max concurrency
	s.incompleteTxProcessMapMutex.Lock()
	defer s.incompleteTxProcessMapMutex.Unlock()
	_, alreadyInMemory := s.incompleteTxSProcessMap[tx.ID.String()]
	if alreadyInMemory {
		log.L(ctx).Warnf("Transaction %s already in memory. Ignoring", tx.ID)
		return false
	}
	if s.incompleteTxSProcessMap[tx.ID.String()] == nil {
		if len(s.incompleteTxSProcessMap) >= s.maxConcurrentProcess {
			// TODO: decide how this map is managed, it shouldn't track the entire lifecycle
			// tx processing pool is full, queue the item
			return true
		} else {
			s.incompleteTxSProcessMap[tx.ID.String()] = NewTransactionFlow(ctx, tx, s.nodeName, s.components, s.domainAPI, s.publisher, s.endorsementGatherer, s.identityResolver, s.syncPoints, s.transportWriter, s.requestTimeout, s.coordinatorSelectorFunction, s.assembleCoordinator)
		}
		s.pendingTransactionEvents <- &ptmgrtypes.TransactionSwappedInEvent{
			PrivateTransactionEventBase: ptmgrtypes.PrivateTransactionEventBase{TransactionID: tx.ID.String()},
		}
	}
	return false
}

func (s *Sequencer) HandleEvent(ctx context.Context, event ptmgrtypes.PrivateTransactionEvent) {
	s.pendingTransactionEvents <- event
}

func (s *Sequencer) Start(c context.Context) (done <-chan struct{}, err error) {
	s.syncPoints.Start()
	s.sequencerLoopDone = make(chan struct{})
	s.assembleCoordinator.Start(c)
	go s.evaluationLoop()
	s.TriggerSequencerEvaluation()
	return s.sequencerLoopDone, nil
}

// Stop the InFlight transaction process.
func (s *Sequencer) Stop() {
	// try to send an item in `stopProcess` channel, which has a buffer of 1
	// if it already has an item in the channel, this function does nothing
	s.assembleCoordinator.Stop()
	select {
	case s.stopProcess <- true:
	default:
	}

}

func (s *Sequencer) TriggerSequencerEvaluation() {
	// try to send an item in `processNow` channel, which has a buffer of 1
	// if it already has an item in the channel, this function does nothing
	select {
	case s.orchestrationEvalRequestChan <- true:
	default:
	}
}

func (s *Sequencer) GetTxStatus(ctx context.Context, txID string) (status components.PrivateTxStatus, err error) {
	//TODO This is primarily here to help with testing for now
	// this needs to be revisited ASAP as part of a holisitic review of the persistence model
	s.incompleteTxProcessMapMutex.Lock()
	defer s.incompleteTxProcessMapMutex.Unlock()
	if txProc, ok := s.incompleteTxSProcessMap[txID]; ok {
		return txProc.GetTxStatus(ctx)
	}
	//TODO should be possible to query the status of a transaction that is not inflight
	return components.PrivateTxStatus{}, i18n.NewError(ctx, msgs.MsgPrivateTxManagerInternalError, "Transaction not found")
}<|MERGE_RESOLUTION|>--- conflicted
+++ resolved
@@ -97,10 +97,10 @@
 
 	staleTimeout time.Duration
 
-<<<<<<< HEAD
 	pendingTransactionEvents chan ptmgrtypes.PrivateTransactionEvent
 
 	contractAddress             tktypes.EthAddress // the contract address managed by the current sequencer
+	defaultSigner               string
 	nodeName                    string
 	domainAPI                   components.DomainSmartContract
 	components                  components.AllComponents
@@ -116,23 +116,6 @@
 	blockHeight                 int64
 	newBlockEvents              chan int64
 	assembleCoordinator         AssembleCoordinator
-=======
-	pendingEvents chan ptmgrtypes.PrivateTransactionEvent
-
-	contractAddress     tktypes.EthAddress // the contract address managed by the current sequencer
-	defaultSigner       string
-	nodeID              string
-	domainAPI           components.DomainSmartContract
-	components          components.AllComponents
-	endorsementGatherer ptmgrtypes.EndorsementGatherer
-	publisher           ptmgrtypes.Publisher
-	identityResolver    components.IdentityResolver
-	syncPoints          syncpoints.SyncPoints
-	stateDistributer    statedistribution.StateDistributer
-	transportWriter     ptmgrtypes.TransportWriter
-	graph               Graph
-	requestTimeout      time.Duration
->>>>>>> 6dffd4d7
 }
 type CoordinatorSelectorFunction func(ctx context.Context) string
 
@@ -181,15 +164,12 @@
 		transportWriter:              transportWriter,
 		graph:                        NewGraph(),
 		requestTimeout:               requestTimeout,
-<<<<<<< HEAD
-		newBlockEvents:               make(chan int64, 10), //TODO do we want to make the buffer size configurable? Or should we put in non blocking mode? Does it matter if we miss a block?
-
-=======
 
 		// Randomly allocate a signer.
 		// TODO: rotation
-		defaultSigner: fmt.Sprintf("domains.%s.submit.%s", contractAddress, uuid.New()),
->>>>>>> 6dffd4d7
+		defaultSigner:  fmt.Sprintf("domains.%s.submit.%s", contractAddress, uuid.New()),
+		newBlockEvents: make(chan int64, 10), //TODO do we want to make the buffer size configurable? Or should we put in non blocking mode? Does it matter if we miss a block?
+
 	}
 
 	log.L(ctx).Debugf("NewSequencer for contract address %s created: %+v", newSequencer.contractAddress, newSequencer)
