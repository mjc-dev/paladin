/*
 * Copyright © 2024 Kaleido, Inc.
 *
 * Licensed under the Apache License, Version 2.0 (the "License"); you may not use this file except in compliance with
 * the License. You may obtain a copy of the License at
 *
 * http://www.apache.org/licenses/LICENSE-2.0
 *
 * Unless required by applicable law or agreed to in writing, software distributed under the License is distributed on
 * an "AS IS" BASIS, WITHOUT WARRANTIES OR CONDITIONS OF ANY KIND, either express or implied. See the License for the
 * specific language governing permissions and limitations under the License.
 *
 * SPDX-License-Identifier: Apache-2.0
 */

package privatetxnmgr

import (
	"context"
	"fmt"
	"time"

	"github.com/google/uuid"
	"github.com/hyperledger/firefly-common/pkg/i18n"
	"github.com/kaleido-io/paladin/core/internal/msgs"
	"github.com/kaleido-io/paladin/toolkit/pkg/log"
	"github.com/kaleido-io/paladin/toolkit/pkg/pldapi"
	"github.com/kaleido-io/paladin/toolkit/pkg/prototk"
	"github.com/kaleido-io/paladin/toolkit/pkg/tktypes"
)

func (tf *transactionFlow) logActionDebug(ctx context.Context, msg string) {
	//centralize the debug logging to force a consistent format and make it easier to analyze the logs
	log.L(ctx).Debugf("transactionFlow:Action TransactionID='%s' Status='%s' LatestEvent='%s' LatestError='%s' : %s", tf.transaction.ID, tf.status, tf.latestEvent, tf.latestError, msg)
}

func (tf *transactionFlow) logActionDebugf(ctx context.Context, msg string, args ...interface{}) {
	//centralize the debug logging to force a consistent format and make it easier to analyze the logs
	log.L(ctx).Debugf("transactionFlow:Action TransactionID='%s' Status='%s' LatestEvent='%s' LatestError='%s' : %s", tf.transaction.ID, tf.status, tf.latestEvent, tf.latestError, fmt.Sprintf(msg, args...))
}

func (tf *transactionFlow) logActionInfo(ctx context.Context, msg string) {
	//centralize the info logging to force a consistent format and make it easier to analyze the logs
	log.L(ctx).Infof("transactionFlow:Action TransactionID='%s' Status='%s' LatestEvent='%s' LatestError='%s' : %s", tf.transaction.ID, tf.status, tf.latestEvent, tf.latestError, msg)
}

func (tf *transactionFlow) logActionInfof(ctx context.Context, msg string, args ...interface{}) {
	//centralize the debug logging to force a consistent format and make it easier to analyze the logs
	log.L(ctx).Infof("transactionFlow:Action TransactionID='%s' Status='%s' LatestEvent='%s' LatestError='%s' : %s", tf.transaction.ID, tf.status, tf.latestEvent, tf.latestError, fmt.Sprintf(msg, args...))
}

func (tf *transactionFlow) logActionError(ctx context.Context, msg string, err error) {
	//centralize the info logging to force a consistent format and make it easier to analyze the logs
	log.L(ctx).Errorf("transactionFlow:Action TransactionID='%s' Status='%s' LatestEvent='%s' LatestError='%s' : %s.  %s", tf.transaction.ID, tf.status, tf.latestEvent, tf.latestError, msg, err.Error())
}

func (tf *transactionFlow) Action(ctx context.Context) {
	tf.statusLock.Lock()
	defer tf.statusLock.Unlock()

	tf.logActionDebug(ctx, ">>")
	if tf.complete {
		tf.logActionInfo(ctx, "Transaction is complete")
		return
	}

	// Lets get the nasty stuff out of the way first
	// if the event handler has marked the transaction as failed, then we initiate the finalize sync point
	if tf.finalizeRequired {
		if tf.finalizePending {
			tf.logActionInfo(ctx, "finalize already pending")
			return
		}
		//we know we need to finalize but we are not currently waiting for a finalize to complete
		// most likely a previous attempt to finalize has failed
		tf.finalize(ctx)
		tf.logActionInfo(ctx, "finalize initiated")
		return
	}

	if tf.dispatched {
		tf.logActionInfo(ctx, "Transaction is dispatched")
		return
	}

	if tf.transaction.PreAssembly == nil || tf.transaction.PreAssembly.TransactionSpecification == nil {
		tf.logActionDebug(ctx, "PreAssembly is nil")
		panic("PreAssembly is nil.")
		//This should never happen unless there is a serious programming error or the memory has been corrupted
		// PreAssembly is checked for nil after InitTransaction which is during the synchronous transaction request
		// and before it is added to the transaction processor / dispatched to the event loop
	}

	//depending on the delegation policy, we may be able to decide to delegate before we have assembled the transaction
	if !tf.delegateIfRequired(ctx) {
		tf.logActionDebug(ctx, "no continue after pre assembly delegate check")
		return
	}

	if tf.transaction.PostAssembly == nil {
		tf.logActionDebug(ctx, "PostAssembly is nil")

		//if we have not sent a request, or if the request has timed out or been invalidated by a re-assembly, then send the request
		tf.requestVerifierResolution(ctx)
		if tf.hasOutstandingVerifierRequests(ctx) {
			tf.logActionInfo(ctx, "Transaction not ready to assemble. Waiting for verifiers to be resolved")
			return
		}

		tf.requestAssemble(ctx)
		if tf.transaction.PostAssembly == nil {
			tf.logActionInfo(ctx, "Transaction not assembled. Waiting for assembler to return")
			return
		}
		if tf.transaction.PostAssembly.AssemblyResult == prototk.AssembleTransactionResponse_REVERT {
			log.L(ctx).Infof("Transaction %s reverted. Waiting for revert event to be processed", tf.transaction.ID.String())
			return
		}
	}

	// Must be signed on the same node as it was assembled so do this before considering whether to delegate
	tf.requestSignatures(ctx)
	if tf.hasOutstandingSignatureRequests() {
		return
	}
	tf.status = "signed"

	//depending on the delegation policy, we may not be able to decide to delegate until after we have assembled the transaction
	if !tf.delegateIfRequired(ctx) {
		tf.logActionDebug(ctx, "no continue after post assembly delegate check")
		return
	}

	log.L(ctx).Debugf("transactionFlow:Action TransactionID='%s' is ready for sequencing (outputStatesPotential=%d outputStates=%d)",
		tf.transaction.ID.String(), len(tf.transaction.PostAssembly.OutputStatesPotential), len(tf.transaction.PostAssembly.OutputStates))

	//If we get here, we have an assembled transaction and have no intention of delegating it
	// so we are responsible for coordinating the endorsement flow
	// either because it was submitted locally and we decided not to delegate or because it was delegated to us

	tf.requestEndorsements(ctx)
	if tf.hasOutstandingEndorsementRequests(ctx) {
		tf.logActionDebug(ctx, "Transaction not ready to dispatch. Waiting for endorsements to be resolved")
		return
	}
	tf.status = "endorsed"

	reDelegate, err := tf.setTransactionSigner(ctx)
	if err != nil {

		log.L(ctx).Errorf("Invalid outcome from signer selection %s: %s", tf.transaction.ID.String(), err)
		tf.latestError = i18n.ExpandWithCode(ctx, i18n.MessageKey(msgs.MsgPrivateTxManagerResolveDispatchError), err.Error())

		//TODO as it stands, we will just enter a retry loop of trying to resolve the dispatcher next time the event loop triggers an action
		// if we are lucky, that will be triggered by an event that somehow changes the in memory state in a way that the dispatcher can be
		// resolved but that is unlikely
		// would it be more appropriate to re-assemble ( or even revert ) the transaction here?
		return
	} else if reDelegate {
		// TODO: We should re-delegate in this scenario
		tf.latestError = i18n.NewError(ctx, msgs.MsgPrivateReDelegationRequired).Error()
	}
	tf.logActionDebug(ctx, "<<")

}

func (tf *transactionFlow) setTransactionSigner(ctx context.Context) (reDelegate bool, err error) {
	// We only set the signing key in one very specific ENDORSER_MUST_SUBMIT path in this function.
	// In the general case the Sequencer picks a random signing key to submit the transaction.
	tx := tf.transaction
	tx.Signer = ""

	// We are the coordinator to be running this function.
	// We need to check if:
	// 1. There are any ENDORSER_MUST_SUBMIT constraints
	// 2. If there are, that we are the correct coordinator, or if we need to re-delegate.
	endorserSubmitSigner := ""
	for _, ar := range tx.PostAssembly.Endorsements {
		for _, c := range ar.Constraints {
			if c == prototk.AttestationResult_ENDORSER_MUST_SUBMIT {
				if endorserSubmitSigner != "" {
					// Multiple endorsers claiming it is an error
					return false, i18n.NewError(ctx, msgs.MsgDomainMultipleEndorsersSubmit)
				}
				log.L(ctx).Debugf("Endorser %s provided an ENDORSER_MUST_SUBMIT signing constraint for transaction %s", ar.Verifier.Lookup, tx.ID)
				endorserSubmitSigner = ar.Verifier.Lookup
			}
		}
	}
	if endorserSubmitSigner == "" {
		// great - we just need to use the anonymous signing management of the coordinator
		return false, nil
	}

	contractConf := tf.domainAPI.ContractConfig()
	if contractConf.SubmitterSelection != prototk.ContractConfig_SUBMITTER_COORDINATOR {
		// We only accept ENDORSER_MUST_SUBMIT constraints for contracts configured with coordinator submission.
		return false, i18n.NewError(ctx, msgs.MsgDomainEndorserSubmitConfigClash,
			endorserSubmitSigner, contractConf.CoordinatorSelection, contractConf.SubmitterSelection)
	}

	// Now we need to check the configuration for how the coordinator is picked
	switch contractConf.CoordinatorSelection {
	case prototk.ContractConfig_COORDINATOR_STATIC:
		staticCoordinator := ""
		if contractConf.StaticCoordinator != nil {
			staticCoordinator = *contractConf.StaticCoordinator
		}
		if endorserSubmitSigner != staticCoordinator {
			// If you have a static coordinator, and an endorser with an ENDORSER_MUST_SUBMIT, they must match.
			return false, i18n.NewError(ctx, msgs.MsgDomainEndorserSubmitConfigClash,
				endorserSubmitSigner, fmt.Sprintf(`%s='%s'`, contractConf.CoordinatorSelection, staticCoordinator),
				contractConf.SubmitterSelection)
		}
	case prototk.ContractConfig_COORDINATOR_ENDORSER:
		// This is fine, but it's possible we've ended up with the wrong coordinator/endorser combination.
	default:
		// This is invalid. In order for an endorsement to be able to provide an ENDORSER_MUST_SUBMIT
		// constraint it must be configured so we are allowed to pick the coordinator to be the endorser.
		return false, i18n.NewError(ctx, msgs.MsgDomainEndorserSubmitConfigClash,
			endorserSubmitSigner, contractConf.CoordinatorSelection, contractConf.SubmitterSelection)
	}

	// Ok we have a submission constraint to use the signing key of an endorser to submit.
	// Check it is a local identity. If not we have a re-delegation scenario.
	node, err := tktypes.PrivateIdentityLocator(endorserSubmitSigner).Node(ctx, false /* must be fully qualified in this scenario */)
	if err != nil {
		return false, i18n.WrapError(ctx, err, msgs.MsgDomainEndorserSubmitConfigClash,
			endorserSubmitSigner, contractConf.CoordinatorSelection, contractConf.SubmitterSelection)
	}
	if node != tf.nodeName {
		log.L(ctx).Warnf("For transaction %s to be submitted, the coordinator must move to the node ENDORSER_MUST_SUBMIT constraint %s",
			tx.ID, endorserSubmitSigner)
		return true, nil
	}
	// Ok - we have an endorsement approval to use the returned
	// NON-ANONYMOUS identity homed on this local node to submit.
	tx.Signer = endorserSubmitSigner
	return false, nil
}

func (tf *transactionFlow) revertTransaction(ctx context.Context, revertReason string) {
	log.L(ctx).Errorf("Reverting transaction %s: %s", tf.transaction.ID.String(), revertReason)
	//trigger a finalize and update the transaction state so that finalize can be retried if it fails
	tf.finalizeRequired = true
	tf.finalizePending = true
	tf.finalizeRevertReason = revertReason
	tf.finalize(ctx)

}

func (tf *transactionFlow) finalize(ctx context.Context) {
	if tf.finalizeRevertReason == "" {
		log.L(ctx).Debugf("finalize transaction %s", tf.transaction.ID.String())

	} else {
		log.L(ctx).Errorf("finalize transaction %s: %s", tf.transaction.ID.String(), tf.finalizeRevertReason)
	}
	//flush that to the txmgr database
	// so that the user can see that it is reverted and so that we stop retrying to assemble and endorse it

	tf.syncPoints.QueueTransactionFinalize(
		ctx,
		tf.transaction.Domain,
		tf.domainAPI.Address(),
		tf.transaction.ID,
		tf.finalizeRevertReason,
		func(ctx context.Context) {
			//we are not on the main event loop thread so can't update in memory state here.
			// need to go back into the event loop
			log.L(ctx).Infof("Transaction %s finalize committed", tf.transaction.ID.String())

			// Remove this transaction from our domain context on success - all changes are flushed to DB at this point
			tf.domainContext.ResetTransactions(tf.transaction.ID)

			go tf.publisher.PublishTransactionFinalizedEvent(ctx, tf.transaction.ID.String())
		},
		func(ctx context.Context, rollbackErr error) {
			//we are not on the main event loop thread so can't update in memory state here.
			// need to go back into the event loop
			log.L(ctx).Errorf("Transaction %s finalize rolled back: %s", tf.transaction.ID.String(), rollbackErr)

			// Reset the whole domain context on failure
			tf.domainContext.Reset()

			go tf.publisher.PublishTransactionFinalizeError(ctx, tf.transaction.ID.String(), tf.finalizeRevertReason, rollbackErr)
		},
	)

	tf.finalizePending = true
}

func (tf *transactionFlow) delegateIfRequired(ctx context.Context) (doContinue bool) {

	if tf.delegatePending {
		tf.logActionInfof(ctx, "Transaction is delegating since %s (block=%d)", tf.delegateRequestTime, tf.delegateRequestBlockHeight)
		if tf.clock.Now().Before(tf.delegateRequestTime.Add(tf.requestTimeout)) {
			tf.logActionDebug(ctx, "Delegation request not timed out")
			return false
		}
		tf.logActionDebug(ctx, "Delegation request timed out")

	}

	if tf.status == "delegated" {
		// probably should not get here because the sequencer should have removed the transaction processor
		tf.logActionInfo(ctx, "Transaction is delegated")
		return false
	}

	// There may be a potential optimization we can add where, in certain domain configurations, we can optimistically proceed without delegation and only delegate once we detect
	// potential contention with other active nodes.  For now, we keep it simple and strictly abide by the configuration of the domain
	blockHeight, coordinatorNode, err := tf.selectCoordinator.SelectCoordinatorNode(ctx, tf.transaction, tf.environment)
	if err != nil {
		// errors from here are most likely a problem resolving the node name from the parties in the attestation plan
		// so there is no point retrying although if we redo the assemble stage, we may get a different result
		//TODO should we make the error action ( revert, reassemble, retry) an explicit property of the error so that this assessment can be made closer
		// to the source of the error?
		tf.latestError = err.Error()
		tf.transaction.PostAssembly = nil
		tf.logActionError(ctx, "Failed to select coordinator node", err)
		return false
	}

	// TODO persist the delegation and send the request on the callback
	if coordinatorNode == tf.nodeName || coordinatorNode == "" {
		// we are the coordinator so we should continue
		tf.logActionDebug(ctx, "Local coordinator")
		return true
	}
	tf.localCoordinator = false

	//TODO if already `delegating` check how long we have been waiting for the ack and send again.
	//Should probably do that earlier in the flow because if we have just decided not to delegate or if we have just selected a different delegate, \
	//then we need to either claw back that delegation or wait until the delegate has realized that they are no longer the coordinator and returns / forwards the responsibility for this transaction
	tf.status = "delegating"
	// ensure that the From field is fully qualified before sending to the delegate so that they can send assemble requests to the correct place
	fullQualifiedFrom, err := tktypes.PrivateIdentityLocator(tf.transaction.PreAssembly.TransactionSpecification.From).FullyQualified(ctx, tf.nodeName)
	if err != nil {
		//this can only mean that the From field is an invalid identity locator and we should never have got this far
		// unless there is a serious programming error or the memory has been corrupted
		panic("Failed to fully qualify the coordinator node")
	}
	tf.transaction.PreAssembly.TransactionSpecification.From = fullQualifiedFrom.String()

	delegationRequestID := uuid.New().String()

	err = tf.transportWriter.SendDelegationRequest(
		ctx,
		delegationRequestID,
		coordinatorNode,
		tf.transaction,
		blockHeight,
	)
	if err != nil {
		tf.latestError = i18n.ExpandWithCode(ctx, i18n.MessageKey(msgs.MsgPrivateTxManagerInternalError), err.Error())
		tf.logActionError(ctx, "Failed to send delegation request", err)
	}
	tf.pendingDelegationRequestID = delegationRequestID
	tf.delegatePending = true
	tf.delegateRequestBlockHeight = blockHeight
	tf.delegateRequestTime = tf.clock.Now()
	tf.delegateRequestTimer = time.AfterFunc(tf.requestTimeout, func() {
		tf.publisher.PublishNudgeEvent(ctx, tf.transaction.ID.String())
	})
	//we have initiated a delegation so we should not continue any further with the flow on this node
	tf.logActionInfo(ctx, fmt.Sprintf("Delegating transaction to %s", coordinatorNode))
	return false

}

func (tf *transactionFlow) writeAndLockStates(ctx context.Context) {
	//this needs to be carefully coordinated with the assemble requester thread and the sequencer event loop thread
	// we are accessing the transactionFlow's PrivateTransaction object which is only safe to do on the sequencer thread
	// but we need to make sure that these writes/locks are complete before the assemble requester thread can proceed to assemble
	// the next transaction
	if (tf.transaction.PostAssembly.OutputStatesPotential != nil && tf.transaction.PostAssembly.OutputStates == nil) ||
		(tf.transaction.PostAssembly.InfoStatesPotential != nil && tf.transaction.PostAssembly.InfoStates == nil) {
		// We need to write the potential states to the domain before we can sign or endorse the transaction
		// but there is no point in doing that until we are sure that the transaction is going to be coordinated locally
		// so this is the earliest, and latest, point in the flow that we can do this
		readTX := tf.components.Persistence().NOTX() // no DB transaction required here for the reads from the DB (writes happen on syncpoint flusher)
		err := tf.domainAPI.WritePotentialStates(tf.domainContext, readTX, tf.transaction)
		if err != nil {
			//Any error from WritePotentialStates is likely to be caused by an invalid init or assemble of the transaction
			// which is most likely a programming error in the domain or the domain manager or privateTxManager
			// not much we can do other than revert the transaction with an internal error
			errorMessage := fmt.Sprintf("Failed to write potential states: %s", err)
			log.L(ctx).Error(errorMessage)
			//TODO publish an event that will cause the transaction to be reverted
			tf.revertTransaction(ctx, i18n.ExpandWithCode(ctx, i18n.MessageKey(msgs.MsgPrivateTxManagerInternalError), errorMessage))
			return
		} else {
			tf.logActionDebugf(ctx, "Potential states written %s", tf.domainContext.Info().ID)
		}
	}
<<<<<<< HEAD
	if len(tf.transaction.PostAssembly.InputStates) > 0 {
		readTX := tf.components.Persistence().NOTX() // no DB transaction required here for the reads from the DB (writes happen on syncpoint flusher)
=======
	if len(tf.transaction.PostAssembly.InputStates) > 0 && tf.transaction.Intent == prototk.TransactionSpecification_SEND_TRANSACTION {
		readTX := tf.components.Persistence().DB() // no DB transaction required here for the reads from the DB (writes happen on syncpoint flusher)
>>>>>>> 2cd74828

		err := tf.domainAPI.LockStates(tf.domainContext, readTX, tf.transaction)
		if err != nil {
			errorMessage := fmt.Sprintf("Failed to lock states: %s", err)
			log.L(ctx).Error(errorMessage)
			tf.revertTransaction(ctx, i18n.ExpandWithCode(ctx, i18n.MessageKey(msgs.MsgPrivateTxManagerInternalError), errorMessage))
			return
		} else {
			tf.logActionDebugf(ctx, "Input states locked %s: %s", tf.domainContext.Info().ID, tf.transaction.PostAssembly.InputStates[0].ID)
		}
	}
}

func (tf *transactionFlow) requestAssemble(ctx context.Context) {
	//Assemble may require a call to another node ( in the case we have been delegated to coordinate transaction for other nodes)
	//Usually, they will get sent to us already assembled but there may be cases where we need to re-assemble
	// so this needs to be an async step
	// however, there must be only one assemble in progress at a time or else there is a risk that 2 transactions could chose to spend the same state
	//   (TODO - maybe in future, we could further optimize this and allow multiple assembles to be in progress if we can assert that they are not presented with the same available states)
	//   However, before we do that, we really need to sort out the separation of concerns between the domain manager, state store and private transaction manager and where the responsibility to single thread the assembly stream(s) lies

	log.L(ctx).Debug("transactionFlow:requestAssemble")

	if tf.transaction.PostAssembly != nil {
		tf.logActionDebug(ctx, "Already assembled")
		return
	}

	if tf.assemblePending {
		tf.logActionDebug(ctx, "Assemble already pending")
		return
	}

	var err error
	var assemblingNode string
	preAssemblyCopy := *tf.transaction.PreAssembly
	if preAssemblyCopy.TransactionSpecification == nil {
		err = i18n.NewError(ctx, msgs.MsgPrivateTxMgrAssembleRequestInvalid, tf.transaction.ID)
	}
	if err == nil {
		assemblingNode, err = tktypes.PrivateIdentityLocator(preAssemblyCopy.TransactionSpecification.From).Node(ctx, true)
	}
	if err != nil {
		tf.publisher.PublishTransactionAssembleFailedEvent(
			ctx,
			tf.transaction.ID.String(),
			i18n.ExpandWithCode(ctx, i18n.MessageKey(msgs.MsgPrivateTxManagerInternalError), "Failed to get node name from locator"),
			"",
		)
		return
	}

	tf.assembleCoordinator.QueueAssemble(
		ctx,
		assemblingNode,
		tf.transaction.ID,
		&preAssemblyCopy,
	)
	tf.assemblePending = true

}

func (tf *transactionFlow) requestSignature(ctx context.Context, attRequest *prototk.AttestationRequest, partyName string) {

	keyMgr := tf.components.KeyManager()

	unqualifiedLookup := partyName
	signerNode, err := tktypes.PrivateIdentityLocator(partyName).Node(ctx, true)
	if signerNode != "" && signerNode != tf.nodeName {
		log.L(ctx).Debugf("Requesting signature from a remote identity %s for %s", partyName, attRequest.Name)
		err = i18n.NewError(ctx, msgs.MsgPrivateTxManagerSignRemoteError, partyName)
	}
	if err == nil {
		unqualifiedLookup, err = tktypes.PrivateIdentityLocator(partyName).Identity(ctx)
	}
	var resolvedKey *pldapi.KeyMappingAndVerifier
	if err == nil {
		resolvedKey, err = keyMgr.ResolveKeyNewDatabaseTX(ctx, unqualifiedLookup, attRequest.Algorithm, attRequest.VerifierType)
	}
	if err != nil {
		log.L(ctx).Errorf("Failed to resolve local signer for %s (algorithm=%s): %s", partyName, attRequest.Algorithm, err)
		tf.latestError = i18n.ExpandWithCode(ctx, i18n.MessageKey(msgs.MsgPrivateTxManagerResolveError), partyName, attRequest.Algorithm, err.Error())
		return
	}
	// TODO this could be calling out to a remote signer, should we be doing these in parallel?
	signaturePayload, err := keyMgr.Sign(ctx, resolvedKey, attRequest.PayloadType, attRequest.Payload)
	if err != nil {
		log.L(ctx).Errorf("failed to sign for party %s (verifier=%s,algorithm=%s): %s", partyName, resolvedKey.Verifier.Verifier, attRequest.Algorithm, err)
		tf.latestError = i18n.ExpandWithCode(ctx, i18n.MessageKey(msgs.MsgPrivateTxManagerSignError), partyName, resolvedKey.Verifier.Verifier, attRequest.Algorithm, err.Error())
		return
	}
	log.L(ctx).Debugf("payload: %x signed %x by %s (%s)", attRequest.Payload, signaturePayload, partyName, resolvedKey.Verifier.Verifier)

	tf.publisher.PublishTransactionSignedEvent(ctx,
		tf.transaction.ID.String(),
		&prototk.AttestationResult{
			Name:            attRequest.Name,
			AttestationType: attRequest.AttestationType,
			Verifier: &prototk.ResolvedVerifier{
				Lookup:       partyName,
				Algorithm:    attRequest.Algorithm,
				Verifier:     resolvedKey.Verifier.Verifier,
				VerifierType: attRequest.VerifierType,
			},
			Payload:     signaturePayload,
			PayloadType: &attRequest.PayloadType,
		},
	)
}

func (tf *transactionFlow) requestSignatures(ctx context.Context) {

	if tf.requestedSignatures {
		return
	}
	if tf.transaction.PostAssembly.Signatures == nil {
		tf.transaction.PostAssembly.Signatures = make([]*prototk.AttestationResult, 0)
	}
	attPlan := tf.transaction.PostAssembly.AttestationPlan
	attResults := tf.transaction.PostAssembly.Signatures

	for _, attRequest := range attPlan {
		switch attRequest.AttestationType {
		case prototk.AttestationType_SIGN:
			toBeComplete := true
			for _, ar := range attResults {
				if ar.GetAttestationType().Type() == attRequest.GetAttestationType().Type() {
					toBeComplete = false
					break
				}
			}
			if toBeComplete {

				for _, partyName := range attRequest.Parties {
					go tf.requestSignature(ctx, attRequest, partyName)
				}
			}
		}
	}
	tf.requestedSignatures = true
}

func (tf *transactionFlow) requestEndorsement(ctx context.Context, idempotencyKey string, party string, attRequest *prototk.AttestationRequest) {

	partyLocator := tktypes.PrivateIdentityLocator(party)
	partyNode, err := partyLocator.Node(ctx, true)
	if err != nil {
		log.L(ctx).Errorf("Failed to get node name from locator %s: %s", party, err)
		tf.latestError = i18n.ExpandWithCode(ctx, i18n.MessageKey(msgs.MsgPrivateTxManagerInternalError), err.Error())
		return
	}

	if partyNode == tf.nodeName || partyNode == "" {
		// This is a local party, so we can endorse it directly
		endorsement, revertReason, err := tf.endorsementGatherer.GatherEndorsement(
			ctx,
			tf.transaction.PreAssembly.TransactionSpecification,
			tf.transaction.PreAssembly.Verifiers,
			tf.transaction.PostAssembly.Signatures,
			toEndorsableList(tf.transaction.PostAssembly.InputStates),
			toEndorsableList(tf.transaction.PostAssembly.ReadStates),
			toEndorsableList(tf.transaction.PostAssembly.OutputStates),
			toEndorsableList(tf.transaction.PostAssembly.InfoStates),
			party,
			attRequest)
		if err != nil {
			log.L(ctx).Errorf("Failed to gather endorsement for party %s: %s", party, err)
			tf.latestError = i18n.ExpandWithCode(ctx, i18n.MessageKey(msgs.MsgPrivateTxManagerInternalError), err.Error())
			return

		}
		tf.publisher.PublishTransactionEndorsedEvent(ctx,
			tf.transaction.ID.String(),
			idempotencyKey,
			party,
			attRequest.Name,
			endorsement,
			revertReason,
		)

	} else {
		// This is a remote party, so we need to send an endorsement request to the remote node

		err = tf.transportWriter.SendEndorsementRequest(
			ctx,
			idempotencyKey,
			party,
			partyNode,
			tf.transaction.Address.String(),
			tf.transaction.ID.String(),
			attRequest,
			tf.transaction.PreAssembly.TransactionSpecification,
			tf.transaction.PreAssembly.Verifiers,
			tf.transaction.PostAssembly.Signatures,
			tf.transaction.PostAssembly.InputStates,
			tf.transaction.PostAssembly.OutputStates,
			tf.transaction.PostAssembly.InfoStates,
		)
		if err != nil {
			log.L(ctx).Errorf("Failed to send endorsement request to party %s: %s", party, err)
			tf.latestError = i18n.ExpandWithCode(ctx, i18n.MessageKey(msgs.MsgPrivateTxManagerEndorsementRequestError), party, err.Error())
		}
	}
}

func (tf *transactionFlow) requestEndorsements(ctx context.Context) {
	for _, outstandingEndorsementRequest := range tf.outstandingEndorsementRequests(ctx) {
		// there is a request in the attestation plan and we do not have a response to match it
		// first lets see if we have recently sent a request for this endorsement and just need to be patient
		previousRequestTime := time.Time{}
		idempotencyKey := uuid.New().String()
		previousIdempotencyKey := ""
		if pendingRequestsForAttRequest, ok := tf.pendingEndorsementRequests[outstandingEndorsementRequest.attRequest.Name]; ok {
			if r, ok := pendingRequestsForAttRequest[outstandingEndorsementRequest.party]; ok {
				previousRequestTime = r.requestTime
				previousIdempotencyKey = r.idempotencyKey
			}
		} else {
			tf.pendingEndorsementRequests[outstandingEndorsementRequest.attRequest.Name] = make(map[string]*endorsementRequest)
		}

		if !previousRequestTime.IsZero() && tf.clock.Now().Before(previousRequestTime.Add(tf.requestTimeout)) {
			//We have already sent a message for this request and the deadline has not passed
			log.L(ctx).Debugf("Transaction %s endorsement already requested %v", tf.transaction.ID.String(), previousRequestTime)
			return
		}
		if previousRequestTime.IsZero() {
			log.L(ctx).Infof("Transaction %s endorsement has never been requested for attestation request:%s, party:%s", tf.transaction.ID.String(), outstandingEndorsementRequest.attRequest.Name, outstandingEndorsementRequest.party)
		} else {
			log.L(ctx).Infof("Previous endorsement request for transaction:%s, attestation request:%s, party:%s sent at %v has timed out", tf.transaction.ID.String(), outstandingEndorsementRequest.attRequest.Name, outstandingEndorsementRequest.party, previousRequestTime)
		}
		if previousIdempotencyKey != "" {
			tf.logActionDebug(ctx, fmt.Sprintf("Previous endorsement request timed out. Sending new request with same idempotency key %s", previousIdempotencyKey))
			idempotencyKey = previousIdempotencyKey
		}

		tf.requestEndorsement(ctx, idempotencyKey, outstandingEndorsementRequest.party, outstandingEndorsementRequest.attRequest)
		tf.pendingEndorsementRequests[outstandingEndorsementRequest.attRequest.Name][outstandingEndorsementRequest.party] =
			&endorsementRequest{
				requestTime:    tf.clock.Now(),
				idempotencyKey: idempotencyKey,
			}

	}
}

func (tf *transactionFlow) requestVerifierResolution(ctx context.Context) {

	if tf.requestedVerifierResolution {
		log.L(ctx).Infof("Transaction %s verifier resolution already requested", tf.transaction.ID.String())
		return
	}

	//TODO keep track of previous requests and send out new requests if previous ones have timed out
	if tf.transaction.PreAssembly.Verifiers == nil {
		tf.transaction.PreAssembly.Verifiers = make([]*prototk.ResolvedVerifier, 0, len(tf.transaction.PreAssembly.RequiredVerifiers))
	}
	for _, v := range tf.transaction.PreAssembly.RequiredVerifiers {
		tf.logActionDebugf(ctx, "Resolving verifier %s", v.Lookup)
		tf.identityResolver.ResolveVerifierAsync(
			ctx,
			v.Lookup,
			v.Algorithm,
			v.VerifierType,
			func(ctx context.Context, verifier string) {
				//response event needs to be handled by the sequencer so that the dispatch to a handling thread is done in fairness to all other in flight transactions
				tf.publisher.PublishResolveVerifierResponseEvent(ctx, tf.transaction.ID.String(), v.Lookup, v.Algorithm, verifier, v.VerifierType)
			},
			func(ctx context.Context, err error) {
				tf.publisher.PublishResolveVerifierErrorEvent(ctx, tf.transaction.ID.String(), v.Lookup, v.Algorithm, err.Error())
			},
		)
	}
	//TODO this needs to be more precise (like which verifiers have been sent / pending / stale  etc)
	tf.requestedVerifierResolution = true
}<|MERGE_RESOLUTION|>--- conflicted
+++ resolved
@@ -394,13 +394,8 @@
 			tf.logActionDebugf(ctx, "Potential states written %s", tf.domainContext.Info().ID)
 		}
 	}
-<<<<<<< HEAD
-	if len(tf.transaction.PostAssembly.InputStates) > 0 {
+	if len(tf.transaction.PostAssembly.InputStates) > 0 && tf.transaction.Intent == prototk.TransactionSpecification_SEND_TRANSACTION {
 		readTX := tf.components.Persistence().NOTX() // no DB transaction required here for the reads from the DB (writes happen on syncpoint flusher)
-=======
-	if len(tf.transaction.PostAssembly.InputStates) > 0 && tf.transaction.Intent == prototk.TransactionSpecification_SEND_TRANSACTION {
-		readTX := tf.components.Persistence().DB() // no DB transaction required here for the reads from the DB (writes happen on syncpoint flusher)
->>>>>>> 2cd74828
 
 		err := tf.domainAPI.LockStates(tf.domainContext, readTX, tf.transaction)
 		if err != nil {
