/*
 * Copyright © 2024 Kaleido, Inc.
 *
 * Licensed under the Apache License, Version 2.0 (the "License"); you may not use this file except in compliance with
 * the License. You may obtain a copy of the License at
 *
 * http://www.apache.org/licenses/LICENSE-2.0
 *
 * Unless required by applicable law or agreed to in writing, software distributed under the License is distributed on
 * an "AS IS" BASIS, WITHOUT WARRANTIES OR CONDITIONS OF ANY KIND, either express or implied. See the License for the
 * specific language governing permissions and limitations under the License.
 *
 * SPDX-License-Identifier: Apache-2.0
 */

package publictxmgr

import (
	"context"
	"crypto/rand"
	"database/sql/driver"
	"fmt"
	"math/big"
	"testing"
	"time"

	"github.com/DATA-DOG/go-sqlmock"
	"github.com/google/uuid"
	"github.com/hyperledger/firefly-signer/pkg/ethsigner"
	"github.com/hyperledger/firefly-signer/pkg/ethtypes"
	"github.com/kaleido-io/paladin/core/internal/components"
	"github.com/kaleido-io/paladin/core/internal/flushwriter"
	"github.com/kaleido-io/paladin/core/mocks/componentmocks"
	"github.com/kaleido-io/paladin/core/pkg/blockindexer"
	"github.com/kaleido-io/paladin/core/pkg/ethclient"
	"github.com/kaleido-io/paladin/core/pkg/persistence"
	"github.com/kaleido-io/paladin/core/pkg/persistence/mockpersistence"
	"github.com/kaleido-io/paladin/core/pkg/signer/api"
	"github.com/kaleido-io/paladin/toolkit/pkg/algorithms"
	"github.com/kaleido-io/paladin/toolkit/pkg/confutil"
	"github.com/kaleido-io/paladin/toolkit/pkg/log"
	"github.com/kaleido-io/paladin/toolkit/pkg/ptxapi"
	"github.com/kaleido-io/paladin/toolkit/pkg/query"
	"github.com/kaleido-io/paladin/toolkit/pkg/retry"
	"github.com/kaleido-io/paladin/toolkit/pkg/tktypes"
	"github.com/stretchr/testify/assert"
	"github.com/stretchr/testify/mock"
	"github.com/stretchr/testify/require"
	"gorm.io/gorm"
)

type dependencyMocks struct {
	allComponents    *componentmocks.AllComponents
	db               sqlmock.Sqlmock // unless realDB
	keyManager       ethclient.KeyManager
	ethClientFactory *componentmocks.EthClientFactory
	ethClient        *componentmocks.EthClient
	blockIndexer     *componentmocks.BlockIndexer
	txManager        *componentmocks.TXManager
}

// const testDestAddress = "0x6cee73cf4d5b0ac66ce2d1c0617bec4bedd09f39"

// const testMainSigningAddress = testDestAddress

func baseMocks(t *testing.T) *dependencyMocks {
	mocks := &dependencyMocks{
		allComponents:    componentmocks.NewAllComponents(t),
		ethClientFactory: componentmocks.NewEthClientFactory(t),
		ethClient:        componentmocks.NewEthClient(t),
		blockIndexer:     componentmocks.NewBlockIndexer(t),
		txManager:        componentmocks.NewTXManager(t),
	}
	mocks.allComponents.On("EthClientFactory").Return(mocks.ethClientFactory).Maybe()
	mocks.ethClientFactory.On("SharedWS").Return(mocks.ethClient).Maybe()
	mocks.ethClientFactory.On("HTTPClient").Return(mocks.ethClient).Maybe()
	mocks.allComponents.On("BlockIndexer").Return(mocks.blockIndexer).Maybe()
	mocks.allComponents.On("TxManager").Return(mocks.txManager).Maybe()
	return mocks
}

func newTestPublicTxManager(t *testing.T, realDBAndSigner bool, extraSetup ...func(mocks *dependencyMocks, conf *Config)) (context.Context, *pubTxManager, *dependencyMocks, func()) {
	log.SetLevel("debug")
	ctx := context.Background()
	conf := &Config{
		Manager: ManagerConfig{
			Interval:                 confutil.P("1h"),
			MaxInFlightOrchestrators: confutil.P(1),
			SubmissionWriter: flushwriter.Config{
				WorkerCount: confutil.P(1),
			},
		},
		Orchestrator: OrchestratorConfig{
			Interval: confutil.P("1h"),
			SubmissionRetry: retry.ConfigWithMax{
				MaxAttempts: confutil.P(0),
			},
		},
	}

	mocks := baseMocks(t)

	var dbClose func()
	var p persistence.Persistence
	if realDBAndSigner {
		var err error
		p, dbClose, err = persistence.NewUnitTestPersistence(ctx)
		require.NoError(t, err)

		mocks.keyManager, err = ethclient.NewSimpleTestKeyManager(ctx, &api.Config{
			KeyStore: api.StoreConfig{
				Type: api.KeyStoreTypeStatic,
				Static: api.StaticKeyStorageConfig{
					Keys: map[string]api.StaticKeyEntryConfig{
						"seed": {
							Encoding: "hex",
							Inline:   tktypes.Bytes32(tktypes.RandBytes(32)).String(),
						},
					},
				},
			},
			KeyDerivation: api.KeyDerivationConfig{
				Type: api.KeyDerivationTypeBIP32,
			},
		})
		require.NoError(t, err)
	} else {
		mp, err := mockpersistence.NewSQLMockProvider()
		require.NoError(t, err)
		p = mp.P
		mocks.db = mp.Mock
		dbClose = func() {}
		mocks.keyManager = componentmocks.NewKeyManager(t)
	}
	mocks.allComponents.On("Persistence").Return(p).Maybe()
	mocks.allComponents.On("KeyManager").Return(mocks.keyManager).Maybe()

	// Run any extra functions before we create the manager
	for _, setup := range extraSetup {
		setup(mocks, conf)
	}

	pmgr := NewPublicTransactionManager(ctx, conf).(*pubTxManager)
	ir, err := pmgr.PreInit(mocks.allComponents)
	require.NoError(t, err)
	assert.NotNil(t, ir)

	err = pmgr.PostInit(mocks.allComponents)
	require.NoError(t, err)

<<<<<<< HEAD
	return pmgr.ctx, pmgr, mocks, func() {
=======
	err = pmgr.Start()
	require.NoError(t, err)

	return ctx, pmgr, mocks, func() {
>>>>>>> 21d21056
		pmgr.Stop()
		dbClose()
	}
}

func passthroughBuildRawTransactionNoResolve(m *dependencyMocks, chainID int64) {
	mbt := m.ethClient.On("BuildRawTransactionNoResolve", mock.Anything, mock.Anything, mock.Anything, mock.Anything, mock.Anything)
	mbt.Run(func(args mock.Arguments) {
		var callOpts []ethclient.CallOption
		for _, a := range args[4:] {
			callOpts = append(callOpts, a.(ethclient.CallOption))
		}
		r, err := ethclient.NewUnconnectedRPCClient(context.Background(), m.keyManager, &ethclient.Config{}, chainID).BuildRawTransactionNoResolve(
			args[0].(context.Context),
			args[1].(ethclient.EthTXVersion),
			args[2].(*ethclient.ResolvedSigner),
			args[3].(*ethsigner.Transaction),
			callOpts...,
		)
		mbt.Return(r, err)
	})
}

func TestNewEngineErrors(t *testing.T) {
	mocks := baseMocks(t)

	mocks.keyManager = componentmocks.NewKeyManager(t)
	mocks.allComponents.On("KeyManager").Return(mocks.keyManager)
	pmgr := NewPublicTransactionManager(context.Background(), &Config{
		BalanceManager: BalanceManagerConfig{
			AutoFueling: AutoFuelingConfig{
				SourceAddress: confutil.P("bad address"),
			},
		},
	})
	err := pmgr.PostInit(mocks.allComponents)
	assert.Regexp(t, "bad address", err)
}

func TestInit(t *testing.T) {
	_, _, _, done := newTestPublicTxManager(t, false)
	defer done()
}

func TestTransactionLifecycleRealKeyMgrAndDB(t *testing.T) {
	ctx, ble, m, done := newTestPublicTxManager(t, true, func(mocks *dependencyMocks, conf *Config) {
		conf.Manager.Interval = confutil.P("50ms")
		conf.Orchestrator.Interval = confutil.P("50ms")
		conf.Manager.OrchestratorIdleTimeout = confutil.P("1ms")
	})
	defer done()

	err := ble.Start()
	require.NoError(t, err)

	// Mock a gas price
	chainID, _ := rand.Int(rand.Reader, big.NewInt(100000000000000))
	m.ethClient.On("GasPrice", mock.Anything).Return(tktypes.MustParseHexUint256("1000000000000000"), nil)
	m.ethClient.On("ChainID").Return(chainID.Int64())

	// When we create the transaction, it will be a real one
	passthroughBuildRawTransactionNoResolve(m, chainID.Int64())

	// Resolve the key ourselves for comparison
	_, resolvedKeyStr, err := m.keyManager.ResolveKey(ctx, "signer1", algorithms.ECDSA_SECP256K1_PLAINBYTES)
	require.NoError(t, err)
	resolvedKey := tktypes.MustEthAddress(resolvedKeyStr)

	// create some transactions that are successfully added
	const transactionCount = 10
	txIDs := make([]uuid.UUID, transactionCount)
	txs := make([]*components.PublicTxSubmission, transactionCount)
	for i := range txIDs {
		txIDs[i] = uuid.New()

		// We do the public TX manager's job for it in this test
		fakeTxManagerInsert(t, ble.p.DB(), txIDs[i], "signer1")

		txs[i] = &components.PublicTxSubmission{
			Bindings: []*components.PaladinTXReference{
				{TransactionID: txIDs[i], TransactionType: ptxapi.TransactionTypePrivate.Enum()},
			},
			PublicTxInput: ptxapi.PublicTxInput{
				From: "signer1",
				Data: []byte(fmt.Sprintf("data %d", i)),
			},
		}

	}

	// gas estimate and nonce should be cached - so are once'd
	m.ethClient.On("EstimateGasNoResolve", mock.Anything, mock.Anything, mock.Anything).
		Return(ethclient.EstimateGasResult{GasLimit: tktypes.HexUint64(10)}, nil)
	baseNonce := uint64(11223000)
	m.ethClient.On("GetTransactionCount", mock.Anything, mock.Anything).
		Return(confutil.P(tktypes.HexUint64(baseNonce)), nil).Once()

	// For the first one we do a one-off
	_, err = ble.SingleTransactionSubmit(ctx, txs[0])
	require.NoError(t, err)

	// The rest we submit as as batch
	batch, err := ble.PrepareSubmissionBatch(ctx, txs[1:])
	require.NoError(t, err)
	assert.Empty(t, batch.Rejected())
	assert.Len(t, batch.Accepted(), len(txs)-1)
	err = ble.p.DB().Transaction(func(dbTX *gorm.DB) error {
		return batch.Submit(ctx, dbTX)
	})
	require.NoError(t, err)
	batch.Completed(ctx, true) // would normally be in a defer

	// Record activity on one TX
	for i := range txs {
		ble.addActivityRecord(fmt.Sprintf("%s:%d", resolvedKey, int(baseNonce)+i), fmt.Sprintf("activity %d", i))
	}

	// Query to check we now have all of these
	queryTxs, err := ble.QueryPublicTxWithBindings(ctx, ble.p.DB(),
		query.NewQueryBuilder().Sort("nonce").Query())
	require.NoError(t, err)
	assert.Len(t, queryTxs, len(txs))
	for i, qTX := range queryTxs {
		// We don't include the bindings on these queries
		assert.Equal(t, *resolvedKey, qTX.From)
		assert.Equal(t, uint64(i)+baseNonce, qTX.Nonce.Uint64())
		assert.Equal(t, txs[i].Data, qTX.Data)
		require.Greater(t, len(qTX.Activity), 0)
	}

	// Query scoped to one TX
	byTxn, err := ble.QueryPublicTxForTransactions(ctx, ble.p.DB(), txIDs, nil)
	require.NoError(t, err)
	for i, tx := range txs {
		queryTxs := byTxn[tx.Bindings[0].TransactionID]
		require.Len(t, queryTxs, 1)
		assert.Equal(t, baseNonce+uint64(i), queryTxs[0].Nonce.Uint64())
	}

	// Check we can select to just see confirmed (which this isn't yet)
	byTxn, err = ble.QueryPublicTxForTransactions(ctx, ble.p.DB(), txIDs,
		query.NewQueryBuilder().NotNull("transactionHash").Query())
	require.NoError(t, err)
	for _, tx := range txs {
		queryTxs := byTxn[tx.Bindings[0].TransactionID]
		require.Empty(t, queryTxs, 1)
	}

	// Wait for a submission to happen
	calculatedConfirmations := make(chan *blockindexer.IndexedTransactionNotify, len(txIDs))
	srtx := m.ethClient.On("SendRawTransaction", mock.Anything, mock.Anything)
	srtx.Run(func(args mock.Arguments) {
		signedMessage := args[1].(tktypes.HexBytes)

		signer, ethTx, err := ethsigner.RecoverRawTransaction(ctx, ethtypes.HexBytes0xPrefix(signedMessage), m.ethClient.ChainID())
		require.NoError(t, err)
		assert.Equal(t, *resolvedKey, tktypes.EthAddress(*signer))

		// We need to decode the TX to find the nonce
		txHash := calculateTransactionHash(signedMessage)
		confirmation := &blockindexer.IndexedTransactionNotify{
			IndexedTransaction: blockindexer.IndexedTransaction{
				Hash:             *txHash,
				BlockNumber:      11223344,
				TransactionIndex: 10,
				From:             resolvedKey,
				To:               (*tktypes.EthAddress)(ethTx.To),
				Nonce:            ethTx.Nonce.Uint64(),
				Result:           blockindexer.TXResult_SUCCESS.Enum(),
			},
		}
		calculatedConfirmations <- confirmation

		srtx.Return(&confirmation.Hash, nil)
	})

	// Wait for all the confirmations to be calculated
	ticker := time.NewTicker(100 * time.Millisecond)
	defer ticker.Stop()
	gatheredConfirmations := []*blockindexer.IndexedTransactionNotify{}
	for len(gatheredConfirmations) < len(txs) {
		select {
		case confirmation := <-calculatedConfirmations:
			gatheredConfirmations = append(gatheredConfirmations, confirmation)

			// Check we can query the public txn by this submission (even before the confirm)
			ptxQuery, err := ble.GetPublicTransactionForHash(ctx, ble.p.DB(), confirmation.Hash)
			require.NoError(t, err)
			require.NotNil(t, ptxQuery)
			require.Len(t, ptxQuery.Submissions, 1)
			require.Equal(t, ptxQuery.Nonce.Uint64(), confirmation.Nonce)
		case <-ticker.C:
			if t.Failed() {
				return
			}
		}
	}

	// Simulate detection of the receipt by the blockexplorer - phase 1 in the DB Transaction
	var allMatches []*components.PublicTxMatch
	confirmationsMatched := make(map[uuid.UUID]*components.PublicTxMatch)
	for _, confirmation := range gatheredConfirmations {
		matches, err := ble.MatchUpdateConfirmedTransactions(ctx, ble.p.DB(), []*blockindexer.IndexedTransactionNotify{confirmation})
		require.NoError(t, err)
		// NOTE: This is a good test that we definitely persist _before_ we submit as
		// otherwise we could miss notifying users of their transactions completing.
		// Either because we crashed without finishing our DB commit, or because (like this
		// test simulates) the blockchain confirms to us before we submit.
		allMatches = append(allMatches, matches...)
		assert.Len(t, matches, 1)
		confirmationsMatched[matches[0].TransactionID] = matches[0]
	}
	for _, tx := range txs {
		assert.NotNil(t, confirmationsMatched[tx.Bindings[0].TransactionID])
	}

	// Check we can select to just see just unconfirmed
	byTxn, err = ble.QueryPublicTxForTransactions(ctx, ble.p.DB(), txIDs,
		query.NewQueryBuilder().Null("transactionHash").Query())
	require.NoError(t, err)
	for _, tx := range txs {
		queryTxs := byTxn[tx.Bindings[0].TransactionID]
		require.Empty(t, queryTxs, 1)
	}

	// phase 2 of the update, happens after the DB TX commits, so we can wake up the
	// orchestrators to remove the in-flight TXns
	ble.NotifyConfirmPersisted(ctx, allMatches)

	// Now the inflights should all exit, so we wait for the orchestrator to exit
	for ble.getOrchestratorCount() > 0 {
		<-ticker.C
		if t.Failed() {
			return
		}
	}
	ticker.Stop()

}

func fakeTxManagerInsert(t *testing.T, db *gorm.DB, txID uuid.UUID, fromStr string) {
	// Yes, there is a slight smell of un-partitioned DB responsibilities between components
	// here. But the saving is critical path avoidance of one extra DB query for every block
	// that is mined. So it's currently considered worth this limited quirk.
	fakeABI := tktypes.Bytes32(tktypes.RandBytes(32))
	err := db.Exec(`INSERT INTO "abis" ("hash","abi","created") VALUES (?, ?, ?)`,
		fakeABI, `[]`, tktypes.TimestampNow()).
		Error
	require.NoError(t, err)
	err = db.Exec(`INSERT INTO "transactions" ("id", "created", "type", "abi_ref", "from") VALUES (?, ?, ?, ?, ?)`,
		txID, tktypes.TimestampNow(), ptxapi.TransactionTypePrivate.Enum(), fakeABI, fromStr).
		Error
	require.NoError(t, err)
}

func TestResolveFail(t *testing.T) {
	ctx, ble, m, done := newTestPublicTxManager(t, false)
	defer done()

	keyManager := m.keyManager.(*componentmocks.KeyManager)

	// resolve key failure
	keyManager.On("ResolveKey", ctx, "signer1", algorithms.ECDSA_SECP256K1_PLAINBYTES).Return("", "", fmt.Errorf("resolve err")).Once()
	_, err := ble.SingleTransactionSubmit(ctx, &components.PublicTxSubmission{
		PublicTxInput: ptxapi.PublicTxInput{
			From: "signer1",
		},
	})
	assert.Regexp(t, "resolve err", err)

	resolvedKey := tktypes.EthAddress(tktypes.RandBytes(20))
	keyManager.On("ResolveKey", ctx, "signer1", algorithms.ECDSA_SECP256K1_PLAINBYTES).Return("keyhandle1", resolvedKey.String(), nil)
}

func TestSubmitFailures(t *testing.T) {
	ctx, ble, m, done := newTestPublicTxManager(t, false)
	defer done()

	resolvedKey := tktypes.EthAddress(tktypes.RandBytes(20))
	keyManager := m.keyManager.(*componentmocks.KeyManager)
	keyManager.On("ResolveKey", ctx, "signer1", algorithms.ECDSA_SECP256K1_PLAINBYTES).Return("", resolvedKey.String(), nil)

	// estimation failure - for non-revert
	m.ethClient.On("EstimateGasNoResolve", mock.Anything, mock.Anything, mock.Anything).
		Return(ethclient.EstimateGasResult{}, fmt.Errorf("GasEstimate error")).Once()
	_, err := ble.SingleTransactionSubmit(ctx, &components.PublicTxSubmission{
		PublicTxInput: ptxapi.PublicTxInput{
			From: "signer1",
		},
	})
	assert.Regexp(t, "GasEstimate error", err)

	// estimation failure - for revert
	sampleRevertData := tktypes.HexBytes("some data")
	m.txManager.On("CalculateRevertError", mock.Anything, mock.Anything, sampleRevertData).Return(fmt.Errorf("mapped revert error"))
	m.ethClient.On("EstimateGasNoResolve", mock.Anything, mock.Anything, mock.Anything).
		Return(ethclient.EstimateGasResult{
			RevertData: sampleRevertData,
		}, fmt.Errorf("execution reverted")).Once()
	_, err = ble.SingleTransactionSubmit(ctx, &components.PublicTxSubmission{
		PublicTxInput: ptxapi.PublicTxInput{
			From: "signer1",
		},
	})
	assert.Regexp(t, "mapped revert error", err)

	// insert transaction next nonce error
	m.ethClient.On("EstimateGasNoResolve", mock.Anything, mock.Anything, mock.Anything).
		Return(ethclient.EstimateGasResult{GasLimit: tktypes.HexUint64(10)}, nil)
	m.ethClient.On("GetTransactionCount", mock.Anything, mock.Anything).
		Return(nil, fmt.Errorf("pop")).Once()
	_, err = ble.SingleTransactionSubmit(ctx, &components.PublicTxSubmission{
		PublicTxInput: ptxapi.PublicTxInput{
			From: "signer1",
		},
	})
	assert.NotNil(t, err)
	assert.Regexp(t, "pop", err)
}

func TestAddActivityDisabled(t *testing.T) {
	_, ble, _, done := newTestPublicTxManager(t, false, func(mocks *dependencyMocks, conf *Config) {
		conf.Manager.ActivityRecords.RecordsPerTransaction = confutil.P(0)
	})
	defer done()

	ble.addActivityRecord("signer1:nonce", "message")

	assert.Empty(t, ble.getActivityRecords("signer1:nonce"))
}

func TestAddActivityWrap(t *testing.T) {
	_, ble, _, done := newTestPublicTxManager(t, false)
	defer done()

	signerNonce := "signer1:nonce"
	for i := 0; i < 100; i++ {
		ble.addActivityRecord(signerNonce, fmt.Sprintf("message %.2d", i))
	}

	activityRecords := ble.getActivityRecords(signerNonce)
	assert.Equal(t, "message 99", activityRecords[0].Message)
	assert.Equal(t, "message 98", activityRecords[1].Message)
	assert.Len(t, activityRecords, ble.maxActivityRecordsPerTx)

}

func mockForSubmitSuccess(mocks *dependencyMocks, conf *Config) {
	signingKey := tktypes.EthAddress(tktypes.RandBytes(20))
	mockKeyManager := mocks.keyManager.(*componentmocks.KeyManager)
	mockKeyManager.On("ResolveKey", mock.Anything, "signer1", algorithms.ECDSA_SECP256K1_PLAINBYTES).Return("", signingKey.String(), nil)
	mocks.ethClient.On("GetTransactionCount", mock.Anything, mock.Anything).
		Return(confutil.P(tktypes.HexUint64(1122334455)), nil).Once()
	mocks.db.ExpectBegin()
	mocks.db.ExpectExec("INSERT.*public_txns").WillReturnResult(driver.ResultNoRows)
	mocks.db.ExpectCommit()
}

func TestHandleNewTransactionTransferOnlyWithProvideGas(t *testing.T) {
	ctx := context.Background()
	_, ble, _, done := newTestPublicTxManager(t, false, mockForSubmitSuccess)
	defer done()

	// create transaction succeeded
	tx, err := ble.SingleTransactionSubmit(ctx, &components.PublicTxSubmission{
		PublicTxInput: ptxapi.PublicTxInput{
			From: "signer1",
			To:   tktypes.MustEthAddress(tktypes.RandHex(20)),
			PublicTxOptions: ptxapi.PublicTxOptions{
				Gas:   confutil.P(tktypes.HexUint64(1223451)),
				Value: tktypes.Uint64ToUint256(100),
			},
		},
	})
	assert.NoError(t, err)
	assert.NotNil(t, tx.PublicTx().From)
	assert.Equal(t, uint64(1223451), tx.PublicTx().Gas.Uint64())

}

func TestEngineSuspendResumeRealDB(t *testing.T) {

	ctx, ble, m, done := newTestPublicTxManager(t, true, func(mocks *dependencyMocks, conf *Config) {
		conf.Manager.Interval = confutil.P("50ms")
		conf.Orchestrator.Interval = confutil.P("50ms")
		conf.Manager.OrchestratorIdleTimeout = confutil.P("1ms")
		conf.Orchestrator.StageRetryTime = confutil.P("0ms") // without this we stick in the stage for 10s before we look to suspend
	})
	defer done()

	err := ble.Start()
	require.NoError(t, err)

	// Mock a gas price
	chainID, _ := rand.Int(rand.Reader, big.NewInt(100000000000000))
	m.ethClient.On("GasPrice", mock.Anything).Return(tktypes.MustParseHexUint256("1000000000000000"), nil)

	// When we create the transaction, it will be a real one
	passthroughBuildRawTransactionNoResolve(m, chainID.Int64())

	pubTx := &components.PublicTxSubmission{
		PublicTxInput: ptxapi.PublicTxInput{
			From: "signer1",
			PublicTxOptions: ptxapi.PublicTxOptions{
				Gas: confutil.P(tktypes.HexUint64(1223451)),
			},
		},
	}

	// We can get the nonce
	m.ethClient.On("GetTransactionCount", mock.Anything, mock.Anything).Return(confutil.P(tktypes.HexUint64(1122334455)), nil)
	// ... but attempting to get it onto the chain is going to block failing
	m.ethClient.On("SendRawTransaction", mock.Anything, mock.Anything).Return(nil, fmt.Errorf("pop")).Maybe()

	_, err = ble.SingleTransactionSubmit(ctx, pubTx)
	require.NoError(t, err)

	ticker := time.NewTicker(50 * time.Millisecond)
	defer ticker.Stop()

	// Resolve the key ourselves for comparison
	_, resolvedKeyStr, err := m.keyManager.ResolveKey(ctx, "signer1", algorithms.ECDSA_SECP256K1_PLAINBYTES)
	require.NoError(t, err)
	resolvedKey := *tktypes.MustEthAddress(resolvedKeyStr)

	// Wait for the orchestrator to kick off and pick this TX up
	getIFT := func() *InFlightTransactionStageController {
		var o *orchestrator
		var ift *InFlightTransactionStageController
		for ift == nil {
			<-ticker.C
			if t.Failed() {
				panic("test failed")
			}
			o = ble.getOrchestratorForAddress(resolvedKey)
			if o != nil {
				ift = o.getFirstInFlight()
			}
		}
		return ift
	}
	txNonce := getIFT().stateManager.GetNonce()

	// suspend the TX
	err = ble.SuspendTransaction(ctx, resolvedKey, txNonce)
	require.NoError(t, err)

	// wait to flush out the whole orchestrator as this is the only thing in flight
	for ble.getOrchestratorCount() > 0 {
		<-ticker.C
		if t.Failed() {
			return
		}
	}

	// resume the txn
	err = ble.ResumeTransaction(ctx, resolvedKey, txNonce)
	require.NoError(t, err)

	// check the orchestrator comes back
	newNonce := getIFT().stateManager.GetNonce()
	assert.Equal(t, txNonce, newNonce)

}<|MERGE_RESOLUTION|>--- conflicted
+++ resolved
@@ -148,14 +148,10 @@
 	err = pmgr.PostInit(mocks.allComponents)
 	require.NoError(t, err)
 
-<<<<<<< HEAD
+	err = pmgr.Start()
+	require.NoError(t, err)
+
 	return pmgr.ctx, pmgr, mocks, func() {
-=======
-	err = pmgr.Start()
-	require.NoError(t, err)
-
-	return ctx, pmgr, mocks, func() {
->>>>>>> 21d21056
 		pmgr.Stop()
 		dbClose()
 	}
