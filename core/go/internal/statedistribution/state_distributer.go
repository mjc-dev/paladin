/*
 * Copyright © 2024 Kaleido, Inc.
 *
 * Licensed under the Apache License, Version 2.0 (the "License"); you may not use this file except in compliance with
 * the License. You may obtain a copy of the License at
 *
 * http://www.apache.org/licenses/LICENSE-2.0
 *
 * Unless required by applicable law or agreed to in writing, software distributed under the License is distributed on
 * an "AS IS" BASIS, WITHOUT WARRANTIES OR CONDITIONS OF ANY KIND, either express or implied. See the License for the
 * specific language governing permissions and limitations under the License.
 *
 * SPDX-License-Identifier: Apache-2.0
 */

package statedistribution

import (
	"context"
	"time"

	"github.com/kaleido-io/paladin/config/pkg/pldconf"
	"github.com/kaleido-io/paladin/core/internal/components"
	"github.com/kaleido-io/paladin/core/pkg/persistence"
	"github.com/kaleido-io/paladin/toolkit/pkg/log"
	"github.com/kaleido-io/paladin/toolkit/pkg/retry"
	"github.com/kaleido-io/paladin/toolkit/pkg/tktypes"
)

const RETRY_TIMEOUT = 5 * time.Second

func NewStateDistributer(ctx context.Context, nodeID string, transportManager components.TransportManager, stateManager components.StateManager, persistence persistence.Persistence, conf *pldconf.StateDistributerConfig) StateDistributer {
	sd := &stateDistributer{
		persistence:      persistence,
		inputChan:        make(chan *StateDistribution),
		retryChan:        make(chan string),
		acknowledgedChan: make(chan string),
		pendingMap:       make(map[string]*StateDistribution),
		stateManager:     stateManager,
		transportManager: transportManager,
		nodeID:           nodeID,
		retry:            retry.NewRetryIndefinite(&pldconf.RetryConfig{}, &pldconf.GenericRetryDefaults.RetryConfig),
	}
	sd.acknowledgementWriter = NewAcknowledgementWriter(ctx, sd.persistence, &conf.AcknowledgementWriter)
	sd.receivedStateWriter = NewReceivedStateWriter(ctx, stateManager, persistence, &conf.ReceivedStateWriter)

	return sd
}

type StateDistributionPersisted struct {
	Created         tktypes.Timestamp  `json:"created" gorm:"column:created;autoCreateTime:nano"`
	ID              string             `json:"id"`
	StateID         tktypes.HexBytes   `json:"stateID"`
	IdentityLocator string             `json:"identityLocator"`
	DomainName      string             `json:"domainName"`
	ContractAddress tktypes.EthAddress `json:"contractAddress"`
}

// A StateDistribution is an intent to send private data for a given state to a remote party
type StateDistribution struct {
	ID              string
	StateID         string
	IdentityLocator string
	Domain          string
	ContractAddress string
	SchemaID        string
	StateDataJson   string
}

/*
StateDistributer is a component that is responsible for distributing state to remote parties

	it runs in its own goroutine and periodically sends states to the intended recipients
	until each recipient has acknowledged receipt of the state.

	This operates on in-memory data but will initialise from persistent storage on startup
*/
type StateDistributer interface {
	Start(ctx context.Context) error
	Stop(ctx context.Context)
	AcknowledgeState(ctx context.Context, stateID string)
	DistributeStates(ctx context.Context, stateDistributions []*StateDistribution)
}

type stateDistributer struct {
	runCtx                context.Context
	stopRunCtx            context.CancelFunc
	persistence           persistence.Persistence
	stateManager          components.StateManager
	inputChan             chan *StateDistribution
	retryChan             chan string
	acknowledgedChan      chan string
	pendingMap            map[string]*StateDistribution
	acknowledgementWriter *acknowledgementWriter
	receivedStateWriter   *receivedStateWriter
	transportManager      components.TransportManager
	nodeID                string
	retry                 *retry.Retry
}

func (sd *stateDistributer) Start(bgCtx context.Context) error {
	sd.runCtx, sd.stopRunCtx = context.WithCancel(bgCtx)
	ctx := sd.runCtx
	log.L(ctx).Info("stateDistributer:Start")

	err := sd.transportManager.RegisterClient(ctx, sd)
	if err != nil {
		log.L(ctx).Errorf("Error registering transport client: %s", err)
		return err
	}

	sd.acknowledgementWriter.Start()
	sd.receivedStateWriter.Start()

	// TODO: This needs to be a worker per-peer - probably a whole state distributor per peer that can be swapped in/out.
	// Currently it only runs on startup, and pushes all state distributions from before the startup time into the distributor.
	startTime := tktypes.TimestampNow()
	go func() {
		page := 0
		dispatched := 0
		var lastEntry *StateDistributionPersisted
		finished := false
		for !finished {
			err := sd.retry.Do(ctx, func(attempt int) (retryable bool, err error) {
				page++
				var stateDistributions []*StateDistributionPersisted
				query := sd.persistence.DB().Table("state_distributions").
					Select("state_distributions.*").
					Joins("LEFT JOIN state_distribution_acknowledgments ON state_distributions.id = state_distribution_acknowledgments.state_distribution").
					Where("state_distribution_acknowledgments.id IS NULL").
					Where("created < ?", startTime).
					Order("created").
					Limit(100)
				if lastEntry != nil {
					query = query.Where("created > ?", lastEntry.Created)
				}
				err = query.Find(&stateDistributions).Error

				if err != nil {
					log.L(ctx).Errorf("Error getting state distributions: %s", err)
					return true, err
				}

				log.L(ctx).Infof("stateDistributer loaded %d state distributions on startup (page=%d)", len(stateDistributions), page)

				for _, stateDistribution := range stateDistributions {
					state, err := sd.stateManager.GetState(ctx, sd.persistence.DB(), /* no TX for now */
						stateDistribution.DomainName, stateDistribution.ContractAddress, stateDistribution.StateID, true, false)
					if err != nil {
						log.L(ctx).Errorf("Error getting state: %s", err)
						continue
					}

					sd.inputChan <- &StateDistribution{
						ID:              stateDistribution.ID,
						StateID:         stateDistribution.StateID.String(),
						IdentityLocator: stateDistribution.IdentityLocator,
						Domain:          stateDistribution.DomainName,
						ContractAddress: stateDistribution.ContractAddress.String(),
						SchemaID:        state.Schema.String(),
						StateDataJson:   string(state.Data),
					}

					dispatched++
					lastEntry = stateDistribution
				}
				finished = (len(stateDistributions) == 0)
				return false, nil
			})
			if err != nil {
				log.L(ctx).Warnf("exiting before sending all recovered state distributions")
			}
		}
<<<<<<< HEAD
		log.L(ctx).Debugf("stateDistributer finished startup recovery after dispatching %d distributions", dispatched)
=======
		log.L(ctx).Infof("stateDistributer finished startup recovery after dispatching %d distributions", dispatched)
>>>>>>> 6dffd4d7
	}()

	go func() {
		log.L(ctx).Info("stateDistributer:Loop starting loop")
		for {
			log.L(ctx).Debug("stateDistributer:Loop waiting for next event")

			select {
			case <-ctx.Done():
				return
			case stateDistributionID := <-sd.acknowledgedChan:
				_, stillPending := sd.pendingMap[stateDistributionID]
				if stillPending {
					log.L(ctx).Debugf("stateDistributer:Loop processing acknowledgment %s", stateDistributionID)

					delete(sd.pendingMap, stateDistributionID)
				} else {
					log.L(ctx).Debugf("stateDistributer:Loop already received acknowledgment %s", stateDistributionID)

				}
				//if we didn't find it in the map, it was already acknowledged

			case stateDistributionID := <-sd.retryChan:

				pendingDistribution, stillPending := sd.pendingMap[stateDistributionID]
				if stillPending {
					log.L(ctx).Debugf("stateDistributer:Loop retrying %s", stateDistributionID)
					sd.sendState(ctx, pendingDistribution)
				}
				//if we didn't find it in the map, it was already acknowledged

			case stateDistribution := <-sd.inputChan:
				log.L(ctx).Debugf("stateDistributer:Loop new distribution %s", stateDistribution.ID)

				sd.pendingMap[stateDistribution.ID] = stateDistribution
				sd.sendState(ctx, stateDistribution)

			}
		}
	}()
	return nil
}

func (sd *stateDistributer) Stop(ctx context.Context) {
	sd.stopRunCtx()
	sd.acknowledgementWriter.Stop()
	sd.receivedStateWriter.Stop()
}<|MERGE_RESOLUTION|>--- conflicted
+++ resolved
@@ -171,11 +171,7 @@
 				log.L(ctx).Warnf("exiting before sending all recovered state distributions")
 			}
 		}
-<<<<<<< HEAD
-		log.L(ctx).Debugf("stateDistributer finished startup recovery after dispatching %d distributions", dispatched)
-=======
 		log.L(ctx).Infof("stateDistributer finished startup recovery after dispatching %d distributions", dispatched)
->>>>>>> 6dffd4d7
 	}()
 
 	go func() {
