--- conflicted
+++ resolved
@@ -31,11 +31,7 @@
         include "mocks/**/*.go"
     }
 
-<<<<<<< HEAD
     targetCoverage = 92
-=======
-    targetCoverage = 93
->>>>>>> d50ea276
     maxCoverageBarGap = 1
     coverageExcludedPackages = [
         'github.com/kaleido-io/paladin/core/pkg/proto',
