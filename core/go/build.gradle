/*
 * Copyright © 2024 Kaleido, Inc.
 *
 * Licensed under the Apache License, Version 2.0 (the "License"); you may not use this file except in compliance with
 * the License. You may obtain a copy of the License at
 *
 * http://www.apache.org/licenses/LICENSE-2.0
 *
 * Unless required by applicable law or agreed to in writing, software distributed under the License is distributed on
 * an "AS IS" BASIS, WITHOUT WARRANTIES OR CONDITIONS OF ANY KIND, either express or implied. See the License for the
 * specific language governing permissions and limitations under the License.
 *
 * SPDX-License-Identifier: Apache-2.0
 */

import org.apache.tools.ant.taskdefs.condition.Os
import org.apache.tools.ant.filters.LineContains

ext {
    goFilesBuildOnly = fileTree(".") {
        include "core.go"
        include "internal/**/*.go"
        include "pkg/**/*.go"
    }

    goFiles = fileTree(".") {
        include "core.go"
        include "internal/**/*.go"
        include "pkg/**/*.go"
        include "componenttest/**/*.go"
        include "mocks/**/*.go"
    }

<<<<<<< HEAD
    targetCoverage = 94
=======
    targetCoverage = 91.9
>>>>>>> 89a2d1e3
    maxCoverageBarGap = 1
    coverageExcludedPackages = [
        'github.com/kaleido-io/paladin/core/internal/privatetxnmgr/ptmgrtypes/mock_transaction_flow.go',
        'github.com/kaleido-io/paladin/core/pkg/proto',
        'github.com/kaleido-io/paladin/core/pkg/proto/transaction',
        'github.com/kaleido-io/paladin/toolkit/prototk',
        'github.com/kaleido-io/paladin/core/internal/plugins/loader',
        'github.com/kaleido-io/paladin/core/pkg/testbed',
    ]
}

configurations {
    // Resolvable configurations
    compiledContracts {
        canBeConsumed = false
        canBeResolved = true
    }
    toolkitProtoDefinitions {
        canBeConsumed = false
        canBeResolved = true
    }

    // Consumable configurations
    libcore {
        canBeConsumed = true
        canBeResolved = false
    }
    goSource {
        canBeConsumed = true
        canBeResolved = false
    }
}

dependencies {
    compiledContracts project(path: ":solidity", configuration: "compiledContracts")
    toolkitProtoDefinitions project(path: ":toolkit:proto", configuration: "protoDefinitions")
}

task copyTestContracts(type: Copy) {
    inputs.files(configurations.compiledContracts)
    from fileTree(configurations.compiledContracts.asPath) {
        include 'contracts/testcontracts/SimpleStorage.sol/SimpleStorage.json'
    }
    into 'componenttest/abis'

    // Flatten all paths into the destination folder
    eachFile { path = name }
    includeEmptyDirs = false
}

task copyTestDomainContracts(type: Copy) {
    inputs.files(configurations.compiledContracts)
    from fileTree(configurations.compiledContracts.asPath) {
        include 'contracts/domains/componenttest/SimpleDomain.sol/SimpleDomain.json'
        include 'contracts/domains/componenttest/SimpleToken.sol/SimpleToken.json'
    }
    into 'componenttest/domains/abis'

    // Flatten all paths into the destination folder
    eachFile { path = name }
    includeEmptyDirs = false
}

task copyTestbedContracts(type: Copy) {
    inputs.files(configurations.compiledContracts)
    from fileTree(configurations.compiledContracts.asPath) {
        include 'contracts/domains/testbed_sim/SIMDomain.sol/SIMDomain.json'
        include 'contracts/domains/testbed_sim/SIMToken.sol/SIMToken.json'
        include 'contracts/domains/interfaces/IPaladinContractRegistry.sol/IPaladinContractRegistry_V0.json'
    }
    into 'pkg/testbed/abis'

    // Flatten all paths into the destination folder
    eachFile { path = name }
    includeEmptyDirs = false
}

task copyDomainManagerContracts(type: Copy) {
    inputs.files(configurations.compiledContracts)
    from fileTree(configurations.compiledContracts.asPath) {
        include 'contracts/domains/interfaces/IPaladinContract.sol/IPaladinContract_V0.json'
        include 'contracts/domains/interfaces/IPaladinContractRegistry.sol/IPaladinContractRegistry_V0.json'
    }
    into 'internal/domainmgr/abis'

    // Flatten all paths into the destination folder
    eachFile { path = name }
    includeEmptyDirs = false
}

task copyContracts(dependsOn:[
    copyTestContracts,
    copyTestDomainContracts,
    copyTestbedContracts,
    copyDomainManagerContracts,
])

task protoc(type: ProtoCompile, dependsOn: [
        ":transports:grpc:protoc",
        ":toolkit:go:protoc",
        ":installProtocGenGo",
        ":installProtocGenGoRPC",
        copyTestContracts,
    ]) {
    protocPath "bin"
    protoPath projectDir
    protoFiles fileTree("pkg/proto") {
        include "**/*.proto"
    }
    plugins {
        go {
            out projectDir
        }
        go_grpc {
            out projectDir
        }
    }
}

task goGet(type:Exec, dependsOn:[protoc, copyContracts, ":toolkit:go:goGet"]) {
    workingDir '.'

    inputs.files('go.mod')
    inputs.files(goFiles)
    outputs.files('go.sum')

    executable 'go'
    args 'get'
}

task makeMocks(type: Mockery, dependsOn: [":installMockery", protoc, goGet]) {
    args '--case', 'underscore'
    mock {
        inputDir "go list -f {{.Dir}} github.com/kaleido-io/paladin/toolkit/pkg/rpcclient".execute().text.trim()
        includeAll true
        outputPackage 'rpcclientmocks'
        outputDir 'mocks/rpcclientmocks'
    }
    mock {
        inputDir 'internal/publictxmgr'
        name 'InFlightStageActionTriggers'
        outputPackage 'publictxmocks'
        outputDir 'mocks/publictxmocks'
    }
    mock {
        inputDir 'internal/privatetxnmgr/ptmgrtypes'
        includeAll true
        outputPackage 'privatetxnmgrmocks'
        outputDir 'mocks/privatetxnmgrmocks'
    }
    mock {
        inputDir 'internal/privatetxnmgr/syncpoints'
        includeAll true
        outputPackage 'prvtxsyncpointsmocks'
        outputDir 'mocks/prvtxsyncpointsmocks'
    }
    mock {
        inputDir 'internal/components'
        includeAll true
        outputPackage 'componentmocks'
        outputDir 'mocks/componentmocks'
    }
    mock {
        inputDir 'internal/componentmgr'
        name 'ComponentManager'
        outputPackage 'componentmocks'
        outputDir 'mocks/componentmocks'
    }
    mock {
        inputDir 'pkg/blockindexer'
        name 'BlockIndexer'
        outputPackage 'componentmocks'
        outputDir 'mocks/componentmocks'
    }
    mock {
        inputDir 'internal/components'
        name 'PublicTxManager'
        outputPackage 'componentmocks'
        outputDir 'mocks/componentmocks'
    }
    mock {
        inputDir "go list -f {{.Dir}} github.com/kaleido-io/paladin/toolkit/pkg/rpcserver".execute().text.trim()
        includeAll true
        outputPackage 'componentmocks'
        outputDir 'mocks/componentmocks'
    }
    mock {
        inputDir "go list -f {{.Dir}} github.com/kaleido-io/paladin/toolkit/pkg/signer".execute().text.trim()
        name 'SigningModule'
        outputPackage 'signermocks'
        outputDir 'mocks/signermocks'
    }
    mock {
        inputDir 'pkg/ethclient'
        includeAll true
        outputPackage 'ethclientmocks'
        outputDir 'mocks/ethclientmocks'
    }
    mock {
        inputDir 'internal/statedistribution'
        includeAll true
        outputPackage 'statedistributionmocks'
        outputDir 'mocks/statedistributionmocks'
    }
    mock {
        inputDir 'internal/preparedtxdistribution'
        includeAll true
        outputPackage 'preparedtxdistributionmocks'
        outputDir 'mocks/preparedtxdistributionmocks'
    }
     mock {
        inputDir 'internal/privatetxnmgr/ptmgrtypes'
        name "TransactionFlow"
        inpackage true
    }
}

task clean(type: Delete, dependsOn: ':testinfra:stopTestInfra') {
    delete "${buildDir}"
    delete fileTree("bin") {
        exclude "README.md", ".gitignore"
    }
    delete fileTree(".") {
        include "**/*.pb.go"
    }
    delete 'coverage'
    delete 'mocks'
    delete 'internal/domainmgr/abis'
    delete 'componenttest/abis'
}

task lint(type: Exec, dependsOn:[
        protoc,
        makeMocks,
        copyContracts,
        ":installGolangCILint"
    ]) {
    workingDir '.'

    helpers.lockResource(it, "lint.lock")
    inputs.files(goFiles)
    environment 'GOGC', '20'

    executable "golangci-lint"
    args 'run'
    args '-v'
    args '--color=always'
    args '--timeout', '5m'
}

task buildSharedLibrary(type:GoLib, dependsOn:[goGet]) {
    baseName "core"
    sources goFilesBuildOnly
    mainFile 'core.go'
}

task buildTestbed(type:Exec, dependsOn: [goGet, makeMocks, copyContracts]) {
    workingDir '.'

    inputs.files(goFiles)
    inputs.dir("testbed")
    outputs.dir("bin")

    environment("CGO_ENABLED", "1")

    executable 'go'
    args 'build'
    args '-o', 'bin/'
    args './testbed'
}

task buildTestPluginsSharedLibraryGRPCTransport(type:Exec) {

    workingDir '.'

    def libName;
    if (Os.isFamily(Os.FAMILY_WINDOWS)) {
        libName = "grpctransport.dll"
    } else if (Os.isFamily(Os.FAMILY_MAC)) {
        libName = "grpctransport.so"
    } else {
        libName = "grpctransport.so"
    }

    inputs.files(fileTree("${projectDir}").matching {
        include "internal/plugins/grpctransport/*.go"
    })
    outputs.files([libName, 'libgrpctransport.h'])

    environment("CGO_ENABLED", "1")

    executable 'go'
    args 'build'
    args '-o', libName
    args '-buildmode=plugin'
    args 'internal/plugins/grpctransport/main.go'
}

task buildTestPluginsSharedLibraries {
    dependsOn buildTestPluginsSharedLibraryGRPCTransport
}

abstract class UnitTests extends Exec {
    UnitTests() {
        inputs.files(project.goFiles)
        outputs.dir('coverage')

        workingDir '.'
        executable 'go'
        args 'test'
        args './pkg/...', './internal/...'
        args '-cover'
        args '-covermode=atomic'
        args '-timeout=90s' // TODO: Implement fast DB reset to bring this back down
        if (project.findProperty('verboseTests') == 'true') {
            args '-v'
        }
        args "-test.gocoverdir=${project.projectDir}/coverage"
    }
}

abstract class ComponentTest extends Exec {
    ComponentTest() {
        inputs.files(project.goFiles)
        inputs.files(project.fileTree("testbed") {
            include "**/*.json"
        })
        outputs.dir('coverage')

        workingDir '.'
        executable 'go'
        args 'test'
        args './componenttest', './pkg/testbed'
        args '-cover'
        args "-coverpkg=github.com/kaleido-io/paladin/core/..." // toolkit handled seperately
        args '-covermode=atomic'
        args '-timeout=120s'
        if (project.findProperty('verboseTests') == 'true') {
            args '-v'
        }
        args "-test.gocoverdir=${project.projectDir}/coverage"

        project.helpers.dumpLogsOnFailure(this, ':testinfra:startTestInfra')
    }
}

task setupCoverage(dependsOn: [protoc, copyContracts, makeMocks]) {
    inputs.files(goFiles)
    outputs.dir('coverage')
    doLast {
        delete fileTree (project.mkdir('coverage')) {
            include "coverage.txt"
            include "covcounters.*"
            include "covmeta.*"
        }
    }
}

task unitTestSQLite(type: UnitTests, dependsOn: [
        makeMocks,
        ':testinfra:startTestInfra',
        setupCoverage,
        goGet,
    ]) {
}

task unitTestPostgres(type: UnitTests, dependsOn: [
        makeMocks,
        ':testinfra:startTestInfra',
        setupCoverage,
        goGet,
    ]) {
    args '-tags', "testdbpostgres"
    mustRunAfter 'unitTestSQLite' // these tests cannot run concurrently
}

task componentTestSQLite(type: ComponentTest, dependsOn: [
        makeMocks,
        ':testinfra:startTestInfra',
        setupCoverage,
        goGet,
        copyContracts, // Ensure this task depends on copying the test contracts
    ]) {
    mustRunAfter 'unitTestPostgres' // these tests cannot run concurrently
}

task buildCoverageTxt(type: Exec, dependsOn: [
        protoc,
        unitTestSQLite,
        unitTestPostgres,
        componentTestSQLite,
        // componentTestPostgres
    ]) {
    inputs.files(fileTree(project.mkdir('coverage')) {
        include "covcounters.*"
        include "covmeta.*"
    })
    outputs.files('coverage/coverage_unfiltered.txt')
    executable 'go'
    args 'tool', 'covdata', 'textfmt'
    args '-i', "${projectDir}/coverage"
    args '-o', "${projectDir}/coverage/coverage_unfiltered.txt"
}

task aggregateCoverage(type: Copy, dependsOn: buildCoverageTxt) {
    from 'coverage/coverage_unfiltered.txt'
    into 'coverage'
    outputs.files('coverage/coverage.txt')
    eachFile { fcd ->
        fcd.setRelativePath(fcd.relativePath.replaceLastName('coverage.txt'))
    }
    filter(LineContains, negate: true, contains: getProject().ext.coverageExcludedPackages, matchAny: true) 
}

task checkCoverage(type: GoCheckCoverage, dependsOn: [aggregateCoverage]) {
    coverageFile('coverage/coverage.txt')
    target = targetCoverage
    maxGap = maxCoverageBarGap
}

task test {
    finalizedBy checkCoverage
}

task testcov(type: Exec, dependsOn: [test, aggregateCoverage]) {
    inputs.files('coverage/coverage.txt')
    workingDir '.'
    executable 'go'
    args 'tool'
    args 'cover'
    args '-html=coverage/coverage.txt'
}

task build {
    dependsOn lint
    dependsOn test
    dependsOn aggregateCoverage
    dependsOn checkCoverage
}

task assemble {
    dependsOn buildSharedLibrary
}

dependencies {
    libcore files(buildSharedLibrary)
    goSource files(goFilesBuildOnly, protoc, copyContracts)
}<|MERGE_RESOLUTION|>--- conflicted
+++ resolved
@@ -31,11 +31,7 @@
         include "mocks/**/*.go"
     }
 
-<<<<<<< HEAD
     targetCoverage = 94
-=======
-    targetCoverage = 91.9
->>>>>>> 89a2d1e3
     maxCoverageBarGap = 1
     coverageExcludedPackages = [
         'github.com/kaleido-io/paladin/core/internal/privatetxnmgr/ptmgrtypes/mock_transaction_flow.go',
