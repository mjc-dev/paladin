// SPDX-License-Identifier: Apache-2.0
pragma solidity ^0.8.20;

import {ECDSA} from "@openzeppelin/contracts/utils/cryptography/ECDSA.sol";
import {Noto} from "./Noto.sol";

/**
 * Noto variant which allows _any_ address to submit a transfer, as long as
 * it is accompanied by an EIP-712 signature from the notary. The notary
 * signature is recovered and verified.
 */
contract NotoSelfSubmit is Noto {
<<<<<<< HEAD
    constructor(
        address notary
    ) Noto(notary) {}
=======
    bytes32 public constant NotoVariantSelfSubmit =
        0x0000000000000000000000000000000000000000000000000000000000000001;

    function initialize(
        bytes32 transactionId,
        address domain,
        address notary,
        bytes calldata config
    ) public override initializer {
        __EIP712_init("noto", "0.0.1");

        NotoConfig_V0 memory configOut = _decodeConfig(config);
        configOut.notaryAddress = notary;
        configOut.variant = NotoVariantSelfSubmit;

        _notary = notary;
        emit PaladinNewSmartContract_V0(
            transactionId,
            domain,
            _encodeConfig(configOut)
        );
    }
>>>>>>> 2404bbe1

    function transfer(
        bytes32[] calldata inputs,
        bytes32[] calldata outputs,
        bytes calldata signature,
        bytes calldata data
    ) external override {
        bytes32 txhash = _buildTXHash(inputs, outputs, data);
        address signer = ECDSA.recover(txhash, signature);
        requireNotary(signer);
        _transfer(inputs, outputs, signature, data);
    }

    function approve(
        address delegate,
        bytes32 txhash,
        bytes calldata signature
    ) external override {
        address signer = ECDSA.recover(txhash, signature);
        requireNotary(signer);
        _approve(delegate, txhash, signature);
    }
}<|MERGE_RESOLUTION|>--- conflicted
+++ resolved
@@ -10,20 +10,13 @@
  * signature is recovered and verified.
  */
 contract NotoSelfSubmit is Noto {
-<<<<<<< HEAD
-    constructor(
-        address notary
-    ) Noto(notary) {}
-=======
     bytes32 public constant NotoVariantSelfSubmit =
         0x0000000000000000000000000000000000000000000000000000000000000001;
 
     function initialize(
-        bytes32 transactionId,
-        address domain,
         address notary,
         bytes calldata config
-    ) public override initializer {
+    ) public override initializer returns (bytes memory) {
         __EIP712_init("noto", "0.0.1");
 
         NotoConfig_V0 memory configOut = _decodeConfig(config);
@@ -31,13 +24,8 @@
         configOut.variant = NotoVariantSelfSubmit;
 
         _notary = notary;
-        emit PaladinNewSmartContract_V0(
-            transactionId,
-            domain,
-            _encodeConfig(configOut)
-        );
+        return _encodeConfig(configOut);
     }
->>>>>>> 2404bbe1
 
     function transfer(
         bytes32[] calldata inputs,
