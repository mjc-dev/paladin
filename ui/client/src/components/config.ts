--- conflicted
+++ resolved
@@ -21,11 +21,8 @@
   KEYS_ROWS_PER_PAGE: 'keys-rows-per-page',
   KEYS_FILTERS_KEY: 'keys-filters',
   KEYS_MODE: 'keys-mode',
-<<<<<<< HEAD
   SUBMISSIONS_FILTERS_KEY: 'submissions-fiters',
-=======
   REGISTRY_FILTERS: 'registry-filters',
->>>>>>> 2d300199
   EVENT_QUERY_LIMIT: 10,
   SUBMISSIONS_QUERY_LIMIT: 10,
   REGISTRY_ENTRIES_QUERY_LIMIT: 10,
