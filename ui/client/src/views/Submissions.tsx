--- conflicted
+++ resolved
@@ -26,35 +26,10 @@
   const { lastBlockWithTransactions } = useContext(ApplicationContext);
   const [tab, setTab] = useState(0);
 
-<<<<<<< HEAD
   const { data: pendingTransactions, isLoading } = useQuery({
     queryKey: ["pendingTransactions", tab, lastBlockWithTransactions],
     queryFn: () => fetchSubmissions(tab === 0 ? "all" : "pending"),
   });
-=======
-  useEffect(() => {
-    let params: any[] = [{ limit: constants.PENDING_TRANSACTIONS_QUERY_LIMIT, sort: ['created DESC'] }];
-    if(tab === 1) {
-      params.push(true);
-    }
-    let requestPayload = {
-      jsonrpc: '2.0',
-      id: Date.now(),
-      method: tab === 0? 'ptx_queryTransactionsFull' : 'ptx_queryPendingTransactions',
-      params
-    };
-    fetch('/json-rpc', {
-      method: 'post',
-      headers: {
-        'Accept': 'application/json',
-        'Content-Type': 'application/json'
-      },
-      body: JSON.stringify(requestPayload)
-    }).then(async response => {
-      setPendingTransactions((await response.json()).result);
-    }).finally(() => setLoading(false));
-  }, [lastBlockWithTransactions, tab]);
->>>>>>> bd375d7f
 
   if (isLoading) {
     return <></>;
@@ -86,7 +61,6 @@
             <Tab label={t("pending")} />
           </Tabs>
 
-<<<<<<< HEAD
           <Box
             sx={{
               padding: "20px",
@@ -97,14 +71,9 @@
             {pendingTransactions?.map((pendingTransaction) => (
               <PendingTransaction
                 key={pendingTransaction.id}
-                pendingTransaction={pendingTransaction}
+                paladinTransaction={pendingTransaction}
               />
             ))}
-=======
-
-          <Box sx={{ padding: '20px', overflow: 'scroll', height: 'calc(100vh - 162px)' }}>
-            {pendingTransactions.map(pendingTransaction => <PendingTransaction key={pendingTransaction.id} paladinTransaction={pendingTransaction} />)}
->>>>>>> bd375d7f
           </Box>
         </Paper>
       </Box>
