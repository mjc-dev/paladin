name: Paladin CI build

on:
  push:
    branches: [main]
  pull_request:
  workflow_dispatch:

jobs:
  build:
    runs-on: ubuntu-latest
    steps:
      - uses: actions/checkout@v4
        with:
          fetch-depth: 0
          submodules: recursive

      - name: Install protoc
        run: |
          PB_REL="https://github.com/protocolbuffers/protobuf/releases"
          curl -LO $PB_REL/download/v25.1/protoc-25.1-linux-x86_64.zip
          unzip protoc-25.1-linux-x86_64.zip -d protoc
          echo "${PWD}/protoc/bin" >> $GITHUB_PATH

      - name: Setup Java
        uses: actions/setup-java@v4
        with:
          distribution: 'temurin'
          java-version: 21

      - name: Set up Go
        uses: actions/setup-go@v5
        with:
          go-version: '1.22'
          check-latest: true
          cache-dependency-path: |
            **/*.sum

      - name: Setup Gradle
        uses: gradle/actions/setup-gradle@v4

      - name: Build with Gradle
<<<<<<< HEAD
        run: ./gradlew -PcomposeLogs=true -PverboseTests=true --parallel build
=======
        run: ./gradlew -PcomposeLogs=true --no-daemon --parallel build

        # env:
        #   CREATE_TEST_DB: 0 # github action setup a PSQL db service, so no need to create a test db again
        #   POSTGRES_HOSTNAME: postgres
        #   POSTGRES_PASSWORD: my-secret
        #   POSTGRES_PORT: 5432
#  docker-build:
#    runs-on: ubuntu-latest
#    # uncomment database setup as needed
#    # services:
#    #   postgres:
#    #     image: postgres
#    #     env:
#    #       POSTGRES_PASSWORD: my-secret
#    #     options: >-
#    #       --health-cmd pg_isready
#    #       --health-interval 10s
#    #       --health-timeout 5s
#    #       --health-retries 5
#    steps:
#      - uses: actions/checkout@v4
#        with:
#          fetch-depth: 0
#      - name: Build Docker image
#        working-directory: .
#        run: make docker
#        # env:
#        #   CREATE_TEST_DB: 0 # github action setup a PSQL db service, so no need to create a test db again
#        #   POSTGRES_HOSTNAME: postgres
#        #   POSTGRES_PASSWORD: my-secret
#        #   POSTGRES_PORT: 5432
>>>>>>> 35a7ab4c
<|MERGE_RESOLUTION|>--- conflicted
+++ resolved
@@ -40,39 +40,4 @@
         uses: gradle/actions/setup-gradle@v4
 
       - name: Build with Gradle
-<<<<<<< HEAD
-        run: ./gradlew -PcomposeLogs=true -PverboseTests=true --parallel build
-=======
-        run: ./gradlew -PcomposeLogs=true --no-daemon --parallel build
-
-        # env:
-        #   CREATE_TEST_DB: 0 # github action setup a PSQL db service, so no need to create a test db again
-        #   POSTGRES_HOSTNAME: postgres
-        #   POSTGRES_PASSWORD: my-secret
-        #   POSTGRES_PORT: 5432
-#  docker-build:
-#    runs-on: ubuntu-latest
-#    # uncomment database setup as needed
-#    # services:
-#    #   postgres:
-#    #     image: postgres
-#    #     env:
-#    #       POSTGRES_PASSWORD: my-secret
-#    #     options: >-
-#    #       --health-cmd pg_isready
-#    #       --health-interval 10s
-#    #       --health-timeout 5s
-#    #       --health-retries 5
-#    steps:
-#      - uses: actions/checkout@v4
-#        with:
-#          fetch-depth: 0
-#      - name: Build Docker image
-#        working-directory: .
-#        run: make docker
-#        # env:
-#        #   CREATE_TEST_DB: 0 # github action setup a PSQL db service, so no need to create a test db again
-#        #   POSTGRES_HOSTNAME: postgres
-#        #   POSTGRES_PASSWORD: my-secret
-#        #   POSTGRES_PORT: 5432
->>>>>>> 35a7ab4c
+        run: ./gradlew -PcomposeLogs=true -PverboseTests=true --no-daemon --parallel build