/*
 * Copyright © 2024 Kaleido, Inc.
 *
 * Licensed under the Apache License, Version 2.0 (the "License"); you may not use this file except in compliance with
 * the License. You may obtain a copy of the License at
 *
 * http://www.apache.org/licenses/LICENSE-2.0
 *
 * Unless required by applicable law or agreed to in writing, software distributed under the License is distributed on
 * an "AS IS" BASIS, WITHOUT WARRANTIES OR CONDITIONS OF ANY KIND, either express or implied. See the License for the
 * specific language governing permissions and limitations under the License.
 *
 * SPDX-License-Identifier: Apache-2.0
 */

task besuBootstrapTool(type: Exec) {
    executable "docker"
    args "build"
    args "-t", "paladin/besu_bootstrap"
    args "-f", "besu_bootstrap/Dockerfile"
    args "."
}

task startTestInfra(type: DockerCompose, dependsOn: tasks.besuBootstrapTool) {
    composeFile 'docker-compose-test.yml'
    projectName 'paladin-testinfra'
    args 'up', '-d', '--wait', '--wait-timeout', 60
}


task stopTestInfra(type: DockerCompose) {
    composeFile 'docker-compose-test.yml'
    projectName 'paladin-testinfra'
    args 'down', '-v'
}

task removeBesuBootstrapTool(type: Exec, dependsOn: stopTestInfra) {
    executable "docker"
    args "rmi", "-f", "paladin/besu_bootstrap"
    errorOutput OutputStream.nullOutputStream()
    ignoreExitValue true
}

task clean(type: Delete, dependsOn: [tasks.removeBesuBootstrapTool, tasks.stopTestInfra]) {
<<<<<<< HEAD
    
}
=======
}
>>>>>>> 6e006729
<|MERGE_RESOLUTION|>--- conflicted
+++ resolved
@@ -42,9 +42,4 @@
 }
 
 task clean(type: Delete, dependsOn: [tasks.removeBesuBootstrapTool, tasks.stopTestInfra]) {
-<<<<<<< HEAD
-    
-}
-=======
-}
->>>>>>> 6e006729
+}