/*
 * Copyright © 2024 Kaleido, Inc.
 *
 * Licensed under the Apache License, Version 2.0 (the "License"); you may not use this file except in compliance with
 * the License. You may obtain a copy of the License at
 *
 * http://www.apache.org/licenses/LICENSE-2.0
 *
 * Unless required by applicable law or agreed to in writing, software distributed under the License is distributed on
 * an "AS IS" BASIS, WITHOUT WARRANTIES OR CONDITIONS OF ANY KIND, either express or implied. See the License for the
 * specific language governing permissions and limitations under the License.
 *
 * SPDX-License-Identifier: Apache-2.0
 */

package zeto

import (
	"context"
	_ "embed"
	"encoding/json"
	"math/big"

	"github.com/hyperledger-labs/zeto/go-sdk/pkg/sparse-merkle-tree/core"
	"github.com/hyperledger/firefly-signer/pkg/abi"
	"github.com/hyperledger/firefly-signer/pkg/ethtypes"
	"github.com/iden3/go-iden3-crypto/babyjub"
	"github.com/kaleido-io/paladin/domains/zeto/internal/msgs"
	"github.com/kaleido-io/paladin/domains/zeto/internal/zeto/common"
	"github.com/kaleido-io/paladin/domains/zeto/internal/zeto/fungible"
	"github.com/kaleido-io/paladin/domains/zeto/internal/zeto/nonfungible"
	signercommon "github.com/kaleido-io/paladin/domains/zeto/internal/zeto/signer/common"
	"github.com/kaleido-io/paladin/domains/zeto/internal/zeto/smt"
	"github.com/kaleido-io/paladin/domains/zeto/pkg/types"
	"github.com/kaleido-io/paladin/domains/zeto/pkg/zetosigner"
	"github.com/kaleido-io/paladin/domains/zeto/pkg/zetosigner/zetosignerapi"
	"github.com/kaleido-io/paladin/toolkit/pkg/algorithms"
	"github.com/kaleido-io/paladin/toolkit/pkg/i18n"
	"github.com/kaleido-io/paladin/toolkit/pkg/log"
	"github.com/kaleido-io/paladin/toolkit/pkg/plugintk"
	"github.com/kaleido-io/paladin/toolkit/pkg/prototk"
	"github.com/kaleido-io/paladin/toolkit/pkg/signerapi"
	"github.com/kaleido-io/paladin/toolkit/pkg/tktypes"
	"github.com/kaleido-io/paladin/toolkit/pkg/verifiers"
)

var _ plugintk.DomainAPI = &Zeto{}

type Zeto struct {
	Callbacks plugintk.DomainCallbacks

	name                     string
	config                   *types.DomainFactoryConfig
	chainID                  int64
	coinSchema               *prototk.StateSchema
	nftSchema                *prototk.StateSchema
	merkleTreeRootSchema     *prototk.StateSchema
	merkleTreeNodeSchema     *prototk.StateSchema
	lockedInfoSchema         *prototk.StateSchema
	mintSignature            string
	transferSignature        string
	transferWithEncSignature string
	withdrawSignature        string
	lockSignature            string
	snarkProver              signerapi.InMemorySigner
}

type MintEvent struct {
	Outputs []tktypes.HexUint256 `json:"outputs"`
	Data    tktypes.HexBytes     `json:"data"`
}

type TransferEvent struct {
	Inputs  []tktypes.HexUint256 `json:"inputs"`
	Outputs []tktypes.HexUint256 `json:"outputs"`
	Data    tktypes.HexBytes     `json:"data"`
}

type TransferWithEncryptedValuesEvent struct {
	Inputs          []tktypes.HexUint256 `json:"inputs"`
	Outputs         []tktypes.HexUint256 `json:"outputs"`
	Data            tktypes.HexBytes     `json:"data"`
	EncryptionNonce tktypes.HexUint256   `json:"encryptionNonce"`
	EncryptedValues []tktypes.HexUint256 `json:"encryptedValues"`
}

type WithdrawEvent struct {
	Amount tktypes.HexUint256   `json:"amount"`
	Inputs []tktypes.HexUint256 `json:"inputs"`
	Output tktypes.HexUint256   `json:"output"`
	Data   tktypes.HexBytes     `json:"data"`
}

type LockedEvent struct {
	Inputs        []tktypes.HexUint256 `json:"inputs"`
	Outputs       []tktypes.HexUint256 `json:"outputs"`
	LockedOutputs []tktypes.HexUint256 `json:"lockedOutputs"`
	Delegate      tktypes.EthAddress   `json:"delegate"`
	Submitter     tktypes.EthAddress   `json:"submitter"`
	Data          tktypes.HexBytes     `json:"data"`
}

type merkleTreeSpec struct {
	name    string
	storage smt.StatesStorage
	tree    core.SparseMerkleTree
}

var factoryDeployABI = &abi.Entry{
	Type: abi.Function,
	Name: "deploy",
	Inputs: abi.ParameterArray{
		{Name: "transactionId", Type: "bytes32"},
		{Name: "tokenName", Type: "string"},
		{Name: "initialOwner", Type: "address"},
		{Name: "data", Type: "bytes"},
		{Name: "isNonFungible", Type: "bool"},
	},
}

func New(callbacks plugintk.DomainCallbacks) *Zeto {
	return &Zeto{
		Callbacks: callbacks,
	}
}

func (z *Zeto) Name() string {
	return z.name
}

func (z *Zeto) CoinSchemaID() string {
	return z.coinSchema.Id
}

func (z *Zeto) NFTSchemaID() string {
	return z.nftSchema.Id
}
func (z *Zeto) getAlgoZetoSnarkBJJ() string {
	return zetosignerapi.AlgoDomainZetoSnarkBJJ(z.name)
}

func (z *Zeto) ConfigureDomain(ctx context.Context, req *prototk.ConfigureDomainRequest) (*prototk.ConfigureDomainResponse, error) {
	var config types.DomainFactoryConfig
	err := json.Unmarshal([]byte(req.ConfigJson), &config)
	if err != nil {
		return nil, i18n.NewError(ctx, msgs.MsgErrorParseDomainConfig, err)
	}

	for _, contract := range config.DomainContracts.Implementations {
		contract.Circuits.Init()
	}

	z.name = req.Name
	z.config = &config
	z.chainID = req.ChainId

	schemas, err := types.GetStateSchemas()
	if err != nil {
		return nil, i18n.NewError(ctx, msgs.MsgErrorConfigZetoDomain, err)
	}

	events := getAllZetoEventAbis()
	eventsJSON, err := json.Marshal(events)
	if err != nil {
		return nil, i18n.NewError(ctx, msgs.MsgErrorMarshalZetoEventAbis, err)
	}

	z.registerEventSignatures(events)

	var signingAlgos map[string]int32
	if config.SnarkProver.CircuitsDir != "" {
		// Only build the prover and enable the algorithms for signing if circuits configured
		z.snarkProver, err = zetosigner.NewSnarkProver(&config.SnarkProver)
		if err != nil {
			return nil, err
		}
		signingAlgos = map[string]int32{
			z.getAlgoZetoSnarkBJJ(): 32,
		}
	}

	return &prototk.ConfigureDomainResponse{
		DomainConfig: &prototk.DomainConfig{
			CustomHashFunction:  true,
			AbiStateSchemasJson: schemas,
			AbiEventsJson:       string(eventsJSON),
			SigningAlgorithms:   signingAlgos,
		},
	}, nil
}

func (z *Zeto) InitDomain(ctx context.Context, req *prototk.InitDomainRequest) (*prototk.InitDomainResponse, error) {
	z.coinSchema = req.AbiStateSchemas[0]
	z.nftSchema = req.AbiStateSchemas[1]
	z.merkleTreeRootSchema = req.AbiStateSchemas[2]
	z.merkleTreeNodeSchema = req.AbiStateSchemas[3]
	z.lockedInfoSchema = req.AbiStateSchemas[4]

	return &prototk.InitDomainResponse{}, nil
}

func (z *Zeto) InitDeploy(ctx context.Context, req *prototk.InitDeployRequest) (*prototk.InitDeployResponse, error) {
	_, err := z.validateDeploy(req.Transaction)
	if err != nil {
		return nil, i18n.NewError(ctx, msgs.MsgErrorValidateInitDeployParams, err)
	}
	return &prototk.InitDeployResponse{
		RequiredVerifiers: []*prototk.ResolveVerifierRequest{
			{
				Lookup:       req.Transaction.From,
				Algorithm:    algorithms.ECDSA_SECP256K1,
				VerifierType: verifiers.ETH_ADDRESS,
			},
		},
	}, nil
}

func (z *Zeto) PrepareDeploy(ctx context.Context, req *prototk.PrepareDeployRequest) (*prototk.PrepareDeployResponse, error) {
	initParams, err := z.validateDeploy(req.Transaction)
	if err != nil {
		return nil, i18n.NewError(ctx, msgs.MsgErrorValidatePrepDeployParams, err)
	}
	circuits, err := z.config.GetCircuits(ctx, initParams.TokenName)
	if err != nil {
		return nil, i18n.NewError(ctx, msgs.MsgErrorFindCircuitId, err)
	}
	config := &types.DomainInstanceConfig{
		Circuits:  circuits,
		TokenName: initParams.TokenName,
	}
	configJSON, err := json.Marshal(config)
	if err != nil {
		return nil, err
	}
	encoded, err := types.DomainInstanceConfigABI.EncodeABIDataJSONCtx(ctx, configJSON)
	if err != nil {
		return nil, err
	}

	deployParams := &types.DeployParams{
		TransactionID: req.Transaction.TransactionId,
		Data:          tktypes.HexBytes(encoded),
		TokenName:     initParams.TokenName,
		InitialOwner:  req.ResolvedVerifiers[0].Verifier, // TODO: allow the initial owner to be specified by the deploy request
		IsNonFungible: common.IsNonFungibleToken(initParams.TokenName),
	}
	paramsJSON, err := json.Marshal(deployParams)
	if err != nil {
		return nil, err
	}
	functionJSON, err := json.Marshal(factoryDeployABI)
	if err != nil {
		return nil, err
	}

	from := req.Transaction.From
	return &prototk.PrepareDeployResponse{
		Transaction: &prototk.PreparedTransaction{
			FunctionAbiJson: string(functionJSON),
			ParamsJson:      string(paramsJSON),
		},
		Signer: &from,
	}, nil
}

func (z *Zeto) InitContract(ctx context.Context, req *prototk.InitContractRequest) (*prototk.InitContractResponse, error) {
	var zetoContractConfigJSON []byte
	domainConfig, err := z.decodeDomainConfig(ctx, req.ContractConfig)
	if err == nil {
		zetoContractConfigJSON, err = json.Marshal(domainConfig)
	}
	if err != nil {
		// This on-chain contract has invalid configuration - not an error in our process
		return &prototk.InitContractResponse{Valid: false}, nil
	}

	return &prototk.InitContractResponse{
		Valid: true,
		ContractConfig: &prototk.ContractConfig{
			ContractConfigJson:   string(zetoContractConfigJSON),
			CoordinatorSelection: prototk.ContractConfig_COORDINATOR_SENDER,
			SubmitterSelection:   prototk.ContractConfig_SUBMITTER_SENDER,
		},
	}, nil
}

func (z *Zeto) InitTransaction(ctx context.Context, req *prototk.InitTransactionRequest) (*prototk.InitTransactionResponse, error) {
	tx, handler, err := z.validateTransaction(ctx, req.Transaction)
	if err != nil {
		return nil, i18n.NewError(ctx, msgs.MsgErrorValidateInitTxSpec, err)
	}
	return handler.Init(ctx, tx, req)
}

func (z *Zeto) AssembleTransaction(ctx context.Context, req *prototk.AssembleTransactionRequest) (*prototk.AssembleTransactionResponse, error) {
	tx, handler, err := z.validateTransaction(ctx, req.Transaction)
	if err != nil {
		return nil, i18n.NewError(ctx, msgs.MsgErrorValidateAssembleTxSpec, err)
	}
	return handler.Assemble(ctx, tx, req)
}

func (z *Zeto) EndorseTransaction(ctx context.Context, req *prototk.EndorseTransactionRequest) (*prototk.EndorseTransactionResponse, error) {
	tx, handler, err := z.validateTransaction(ctx, req.Transaction)
	if err != nil {
		return nil, i18n.NewError(ctx, msgs.MsgErrorValidateEndorseTxParams, err)
	}
	return handler.Endorse(ctx, tx, req)
}

func (z *Zeto) PrepareTransaction(ctx context.Context, req *prototk.PrepareTransactionRequest) (*prototk.PrepareTransactionResponse, error) {
	tx, handler, err := z.validateTransaction(ctx, req.Transaction)
	if err != nil {
		return nil, i18n.NewError(ctx, msgs.MsgErrorValidatePrepTxSpec, err)
	}
	return handler.Prepare(ctx, tx, req)
}

func (z *Zeto) GetHandler(method, tokenName string) types.DomainHandler {
	if common.IsNonFungibleToken(tokenName) {
		switch method {
		case types.METHOD_MINT:
			return nonfungible.NewMintHandler(z.name, z.nftSchema)
		case types.METHOD_TRANSFER:
			return nonfungible.NewTransferHandler(z.name, z.Callbacks, z.nftSchema, z.merkleTreeRootSchema, z.merkleTreeNodeSchema)
		default:
			return nil
		}
	}
	switch method {
	case types.METHOD_MINT:
		return fungible.NewMintHandler(z.name, z.coinSchema)
	case types.METHOD_TRANSFER:
		return fungible.NewTransferHandler(z.name, z.Callbacks, z.coinSchema, z.merkleTreeRootSchema, z.merkleTreeNodeSchema)
	case types.METHOD_TRANSFER_LOCKED:
		return fungible.NewTransferLockedHandler(z.name, z.Callbacks, z.coinSchema, z.merkleTreeRootSchema, z.merkleTreeNodeSchema)
	case types.METHOD_LOCK:
		return fungible.NewLockHandler(z.name, z.Callbacks, z.coinSchema, z.merkleTreeRootSchema, z.merkleTreeNodeSchema, z.lockedInfoSchema)
	case types.METHOD_DEPOSIT:
		return fungible.NewDepositHandler(z.name, z.coinSchema)
	case types.METHOD_WITHDRAW:
		return fungible.NewWithdrawHandler(z.name, z.Callbacks, z.coinSchema, z.merkleTreeRootSchema, z.merkleTreeNodeSchema)
	default:
		return nil
	}
}

func (z *Zeto) decodeDomainConfig(ctx context.Context, domainConfig []byte) (*types.DomainInstanceConfig, error) {
	configValues, err := types.DomainInstanceConfigABI.DecodeABIDataCtx(ctx, domainConfig, 0)
	if err != nil {
		return nil, i18n.NewError(ctx, msgs.MsgErrorAbiDecodeDomainInstanceConfig, err)
	}
	configJSON, err := tktypes.StandardABISerializer().SerializeJSON(configValues)
	if err != nil {
		return nil, err
	}
	var config types.DomainInstanceConfig
	err = json.Unmarshal(configJSON, &config)
	return &config, err
}

func (z *Zeto) validateDeploy(tx *prototk.DeployTransactionSpecification) (*types.InitializerParams, error) {
	var params types.InitializerParams
	err := json.Unmarshal([]byte(tx.ConstructorParamsJson), &params)
	return &params, err
}

func (z *Zeto) validateTransaction(ctx context.Context, tx *prototk.TransactionSpecification) (*types.ParsedTransaction, types.DomainHandler, error) {
	var functionABI abi.Entry
	err := json.Unmarshal([]byte(tx.FunctionAbiJson), &functionABI)
	if err != nil {
		return nil, nil, i18n.NewError(ctx, msgs.MsgErrorUnmarshalFuncAbi, err)
	}

	var domainConfig *types.DomainInstanceConfig
	err = json.Unmarshal([]byte(tx.ContractInfo.ContractConfigJson), &domainConfig)
	if err != nil {
		return nil, nil, err
	}

	// TODO: we should probably have this validation checks as part of the ValidateParams function
	var abi *abi.Entry
	if common.IsNonFungibleToken(domainConfig.TokenName) {
		abi = types.ZetoNonFungibleABI.Functions()[functionABI.Name]
	} else {
		abi = types.ZetoFungibleABI.Functions()[functionABI.Name]
	}

	handler := z.GetHandler(functionABI.Name, domainConfig.TokenName)
	if abi == nil || handler == nil {
		return nil, nil, i18n.NewError(ctx, msgs.MsgUnknownFunction, functionABI.Name)
	}
	params, err := handler.ValidateParams(ctx, domainConfig, tx.FunctionParamsJson)
	if err != nil {
		return nil, nil, i18n.NewError(ctx, msgs.MsgErrorValidateFuncParams, err)
	}

	signature := abi.SolString()
	if tx.FunctionSignature != signature {
		return nil, nil, i18n.NewError(ctx, msgs.MsgUnexpectedFuncSignature, functionABI.Name, signature, tx.FunctionSignature)
	}

	contractAddress, err := ethtypes.NewAddress(tx.ContractInfo.ContractAddress)
	if err != nil {
		return nil, nil, i18n.NewError(ctx, msgs.MsgErrorDecodeContractAddress, err)
	}

	return &types.ParsedTransaction{
		Transaction:     tx,
		FunctionABI:     &functionABI,
		ContractAddress: contractAddress,
		DomainConfig:    domainConfig,
		Params:          params,
	}, handler, nil
}

func (z *Zeto) registerEventSignatures(eventAbis abi.ABI) {
	for _, event := range eventAbis.Events() {
		switch event.Name {
		case "UTXOMint":
			z.mintSignature = event.SolString()
		case "UTXOTransfer":
			z.transferSignature = event.SolString()
		case "UTXOTransferWithEncryptedValues":
			z.transferWithEncSignature = event.SolString()
		case "UTXOWithdraw":
			z.withdrawSignature = event.SolString()
		case "UTXOsLocked":
			z.lockSignature = event.SolString()
		}
	}
}

func (z *Zeto) HandleEventBatch(ctx context.Context, req *prototk.HandleEventBatchRequest) (*prototk.HandleEventBatchResponse, error) {
	var domainConfig *types.DomainInstanceConfig
	err := json.Unmarshal([]byte(req.ContractInfo.ContractConfigJson), &domainConfig)
	if err != nil {
		return nil, i18n.NewError(ctx, msgs.MsgErrorAbiDecodeDomainInstanceConfig, err)
	}

	contractAddress, err := tktypes.ParseEthAddress(req.ContractInfo.ContractAddress)
	if err != nil {
		return nil, i18n.NewError(ctx, msgs.MsgErrorDecodeContractAddress, err)
	}

	var res prototk.HandleEventBatchResponse
	var errors []string
	var smtForStates *merkleTreeSpec
	var smtForLockedStates *merkleTreeSpec
	if common.IsNullifiersToken(domainConfig.TokenName) {
		smtName := smt.MerkleTreeName(domainConfig.TokenName, contractAddress)
		smtForStates, err = z.newSmtTreeSpec(ctx, smtName, req.StateQueryContext)
		if err != nil {
			return nil, err
		}
		smtName = smt.MerkleTreeNameForLockedStates(domainConfig.TokenName, contractAddress)
		smtForLockedStates, err = z.newSmtTreeSpec(ctx, smtName, req.StateQueryContext)
		if err != nil {
			return nil, err
		}
	}
	for _, ev := range req.Events {
		var err error
		switch ev.SoliditySignature {
		case z.mintSignature:
			err = z.handleMintEvent(ctx, smtForStates, ev, domainConfig.TokenName, &res)
		case z.transferSignature:
			err = z.handleTransferEvent(ctx, smtForStates, ev, domainConfig.TokenName, &res)
		case z.transferWithEncSignature:
			err = z.handleTransferWithEncryptionEvent(ctx, smtForStates, ev, domainConfig.TokenName, &res)
		case z.withdrawSignature:
			err = z.handleWithdrawEvent(ctx, smtForStates, ev, domainConfig.TokenName, &res)
		case z.lockSignature:
			err = z.handleLockedEvent(ctx, smtForStates, smtForLockedStates, ev, domainConfig.TokenName, &res)
		}
		if err != nil {
			errors = append(errors, err.Error())
		}
	}
	if len(errors) > 0 {
		return &res, i18n.NewError(ctx, msgs.MsgErrorHandleEvents, formatErrors(errors))
	}
	if common.IsNullifiersToken(domainConfig.TokenName) {
		newStatesForSMT, err := smtForStates.storage.GetNewStates()
		if err != nil {
			return nil, i18n.NewError(ctx, msgs.MsgErrorGetNewSmtStates, smtForStates.name, err)
		}
		if len(newStatesForSMT) > 0 {
			res.NewStates = append(res.NewStates, newStatesForSMT...)
		}
		newStatesForSMTForLocked, err := smtForLockedStates.storage.GetNewStates()
		if err != nil {
			return nil, i18n.NewError(ctx, msgs.MsgErrorGetNewSmtStates, smtForLockedStates.name, err)
		}
		if len(newStatesForSMTForLocked) > 0 {
			res.NewStates = append(res.NewStates, newStatesForSMTForLocked...)
		}
	}
	return &res, nil
}

func (z *Zeto) GetVerifier(ctx context.Context, req *prototk.GetVerifierRequest) (*prototk.GetVerifierResponse, error) {
	verifier, err := z.snarkProver.GetVerifier(ctx, req.Algorithm, req.VerifierType, req.PrivateKey)
	if err != nil {
		return nil, i18n.NewError(ctx, msgs.MsgErrorGetVerifier, err)
	}
	return &prototk.GetVerifierResponse{
		Verifier: verifier,
	}, nil
}

func (z *Zeto) Sign(ctx context.Context, req *prototk.SignRequest) (*prototk.SignResponse, error) {
	switch req.PayloadType {
	case zetosignerapi.PAYLOAD_DOMAIN_ZETO_NULLIFIER:
		var coin *types.ZetoCoin
		var hashInt *big.Int
		keyPair, err := signercommon.NewBabyJubJubPrivateKey(req.PrivateKey)
		if err == nil {
			err = json.Unmarshal(req.Payload, &coin)
		}
		if err == nil {
			hashInt, err = signercommon.CalculateNullifier(coin.Amount.Int(), coin.Salt.Int(), babyjub.SkToBigInt(keyPair))
		}
		if err != nil {
			return nil, i18n.WrapError(ctx, err, msgs.MsgNullifierGenerationFailed)
		}
		return &prototk.SignResponse{
			Payload: common.IntTo32ByteSlice(hashInt),
		}, nil
	case zetosignerapi.PAYLOAD_DOMAIN_ZETO_SNARK:
		proof, err := z.snarkProver.Sign(ctx, req.Algorithm, req.PayloadType, req.PrivateKey, req.Payload)
		if err != nil {
			return nil, i18n.NewError(ctx, msgs.MsgErrorSign, err)
		}
		return &prototk.SignResponse{
			Payload: proof,
		}, nil
	default:
		return nil, i18n.NewError(ctx, msgs.MsgUnknownSignPayload, req.PayloadType)
	}
}

func (z *Zeto) ValidateStateHashes(ctx context.Context, req *prototk.ValidateStateHashesRequest) (*prototk.ValidateStateHashesResponse, error) {
	var res prototk.ValidateStateHashesResponse
	for _, state := range req.States {
		log.L(ctx).Debugf("validating state hashes: %+v\n", state)
		var coin types.ZetoCoin
		err := json.Unmarshal([]byte(state.StateDataJson), &coin)
		if err != nil {
			log.L(ctx).Errorf("Error unmarshalling state data: %s", err)
			return nil, i18n.NewError(ctx, msgs.MsgErrorUnmarshalStateData, err)
		}
		hash, err := coin.Hash(ctx)
		if err != nil {
			log.L(ctx).Errorf("Error hashing state data: %s", err)
			return nil, i18n.NewError(ctx, msgs.MsgErrorHashOutputState, err)
		}
		hashString := common.HexUint256To32ByteHexString(hash)
		if state.Id == "" {
			// if the requested state ID is empty, we simply set it
			res.StateIds = append(res.StateIds, hashString)
		} else {
			// if the requested state ID is set, we compare it with the calculated hash
			stateId := tktypes.MustParseHexUint256(state.Id)
			if hash.Int().Cmp(stateId.Int()) != 0 {
				log.L(ctx).Errorf("State hash mismatch (hashed vs. received): %s != %s", hash.String(), state.Id)
				return nil, i18n.NewError(ctx, msgs.MsgErrorStateHashMismatch, hash.String(), state.Id)
			}
			res.StateIds = append(res.StateIds, state.Id)
		}
	}
	return &res, nil
}

func (z *Zeto) InitCall(ctx context.Context, req *prototk.InitCallRequest) (*prototk.InitCallResponse, error) {
	return nil, i18n.NewError(ctx, msgs.MsgNotImplemented)
}

func (z *Zeto) ExecCall(ctx context.Context, req *prototk.ExecCallRequest) (*prototk.ExecCallResponse, error) {
	return nil, i18n.NewError(ctx, msgs.MsgNotImplemented)
}

func (z *Zeto) BuildReceipt(ctx context.Context, req *prototk.BuildReceiptRequest) (*prototk.BuildReceiptResponse, error) {
	// TODO: Event logs for transfers would be great for Noto
	return nil, i18n.NewError(ctx, msgs.MsgNoDomainReceipt)
}
<<<<<<< HEAD
=======

func (z *Zeto) ConfigurePrivacyGroup(ctx context.Context, req *prototk.ConfigurePrivacyGroupRequest) (*prototk.ConfigurePrivacyGroupResponse, error) {
	return nil, i18n.NewError(ctx, msgs.MsgNotImplemented)
}

func (z *Zeto) InitPrivacyGroup(ctx context.Context, req *prototk.InitPrivacyGroupRequest) (*prototk.InitPrivacyGroupResponse, error) {
	return nil, i18n.NewError(ctx, msgs.MsgNotImplemented)
}

func (z *Zeto) WrapPrivacyGroupEVMTX(ctx context.Context, req *prototk.WrapPrivacyGroupEVMTXRequest) (*prototk.WrapPrivacyGroupEVMTXResponse, error) {
	return nil, i18n.NewError(ctx, msgs.MsgNotImplemented)
}

func getStateSchemas(ctx context.Context) ([]string, error) {
	var schemas []string
	coinJSON, err := json.Marshal(types.ZetoCoinABI)
	if err != nil {
		return nil, i18n.NewError(ctx, msgs.MsgErrorMarshalZetoCoinSchemaAbi, err)
	}
	schemas = append(schemas, string(coinJSON))
>>>>>>> a098bc5f

func (z *Zeto) newSmtTreeSpec(ctx context.Context, smtName string, stateQueryContext string) (*merkleTreeSpec, error) {
	smtForStates := &merkleTreeSpec{
		name:    smtName,
		storage: smt.NewStatesStorage(z.Callbacks, smtName, stateQueryContext, z.merkleTreeRootSchema.Id, z.merkleTreeNodeSchema.Id),
	}
	tree, err := smt.NewSmt(smtForStates.storage)
	if err != nil {
		return nil, i18n.NewError(ctx, msgs.MsgErrorNewSmt, smtName, err)
	}
	smtForStates.tree = tree
	return smtForStates, nil
}<|MERGE_RESOLUTION|>--- conflicted
+++ resolved
@@ -584,8 +584,6 @@
 	// TODO: Event logs for transfers would be great for Noto
 	return nil, i18n.NewError(ctx, msgs.MsgNoDomainReceipt)
 }
-<<<<<<< HEAD
-=======
 
 func (z *Zeto) ConfigurePrivacyGroup(ctx context.Context, req *prototk.ConfigurePrivacyGroupRequest) (*prototk.ConfigurePrivacyGroupResponse, error) {
 	return nil, i18n.NewError(ctx, msgs.MsgNotImplemented)
@@ -598,15 +596,6 @@
 func (z *Zeto) WrapPrivacyGroupEVMTX(ctx context.Context, req *prototk.WrapPrivacyGroupEVMTXRequest) (*prototk.WrapPrivacyGroupEVMTXResponse, error) {
 	return nil, i18n.NewError(ctx, msgs.MsgNotImplemented)
 }
-
-func getStateSchemas(ctx context.Context) ([]string, error) {
-	var schemas []string
-	coinJSON, err := json.Marshal(types.ZetoCoinABI)
-	if err != nil {
-		return nil, i18n.NewError(ctx, msgs.MsgErrorMarshalZetoCoinSchemaAbi, err)
-	}
-	schemas = append(schemas, string(coinJSON))
->>>>>>> a098bc5f
 
 func (z *Zeto) newSmtTreeSpec(ctx context.Context, smtName string, stateQueryContext string) (*merkleTreeSpec, error) {
 	smtForStates := &merkleTreeSpec{
