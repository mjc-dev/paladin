/*
 * Copyright © 2024 Kaleido, Inc.
 *
 * Licensed under the Apache License, Version 2.0 (the "License"); you may not use this file except in compliance with
 * the License. You may obtain a copy of the License at
 *
 * http://www.apache.org/licenses/LICENSE-2.0
 *
 * Unless required by applicable law or agreed to in writing, software distributed under the License is distributed on
 * an "AS IS" BASIS, WITHOUT WARRANTIES OR CONDITIONS OF ANY KIND, either express or implied. See the License for the
 * specific language governing permissions and limitations under the License.
 *
 * SPDX-License-Identifier: Apache-2.0
 */

package signer

import (
	"context"

	"github.com/kaleido-io/paladin/domains/zeto/internal/msgs"
	pb "github.com/kaleido-io/paladin/domains/zeto/pkg/proto"
	"github.com/kaleido-io/paladin/toolkit/pkg/i18n"
	"google.golang.org/protobuf/proto"
)

func decodeProvingRequest(ctx context.Context, payload []byte) (*pb.ProvingRequest, interface{}, error) {
	inputs := pb.ProvingRequest{}
	// Unmarshal payload into inputs
	err := proto.Unmarshal(payload, &inputs)
	if err != nil {
		return nil, nil, err
	}
<<<<<<< HEAD
	if inputs.Circuit.UsesEncryption {
=======

	if inputs.Common == nil {
		return nil, nil, i18n.NewError(ctx, msgs.MsgErrorProvingReqCommonNil)
	}

	if common.IsEncryptionCircuit(inputs.CircuitId) {
>>>>>>> 9f7585ec
		encExtras := pb.ProvingRequestExtras_Encryption{
			EncryptionNonce: "",
		}
		if len(inputs.Extras) > 0 {
			err := proto.Unmarshal(inputs.Extras, &encExtras)
			if err != nil {
				return nil, nil, i18n.NewError(ctx, msgs.MsgErrorUnmarshalProvingReqExtras, inputs.Circuit.Name, err)
			}
		}
		return &inputs, &encExtras, nil
<<<<<<< HEAD
	} else if inputs.Circuit.UsesNullifiers {
=======
	} else if common.IsNonFungibleNullifiersCircuit(inputs.CircuitId) {
		nullifierExtras := pb.ProvingRequestExtras_Nullifiers{}
		err := proto.Unmarshal(inputs.Extras, &nullifierExtras)
		if err != nil {
			return nil, nil, i18n.NewError(ctx, msgs.MsgErrorUnmarshalProvingReqExtras, inputs.CircuitId, err)
		}
		return &inputs, &nullifierExtras, nil

	} else if common.IsFungibleNullifiersCircuit(inputs.CircuitId) { // check if it is a nullifier circuit only after checking non-fungible circuit (to avoid parsing non-fungible + nullifier circuit)
>>>>>>> 9f7585ec
		var nullifierExtras pb.ProvingRequestExtras_Nullifiers
		err := proto.Unmarshal(inputs.Extras, &nullifierExtras)
		if err != nil {
			return nil, nil, i18n.NewError(ctx, msgs.MsgErrorUnmarshalProvingReqExtras, inputs.Circuit.Name, err)
		}
		return &inputs, &nullifierExtras, nil
	}
	return &inputs, nil, nil
}<|MERGE_RESOLUTION|>--- conflicted
+++ resolved
@@ -31,16 +31,12 @@
 	if err != nil {
 		return nil, nil, err
 	}
-<<<<<<< HEAD
-	if inputs.Circuit.UsesEncryption {
-=======
 
 	if inputs.Common == nil {
 		return nil, nil, i18n.NewError(ctx, msgs.MsgErrorProvingReqCommonNil)
 	}
 
-	if common.IsEncryptionCircuit(inputs.CircuitId) {
->>>>>>> 9f7585ec
+	if inputs.Circuit.UsesEncryption {
 		encExtras := pb.ProvingRequestExtras_Encryption{
 			EncryptionNonce: "",
 		}
@@ -51,19 +47,7 @@
 			}
 		}
 		return &inputs, &encExtras, nil
-<<<<<<< HEAD
 	} else if inputs.Circuit.UsesNullifiers {
-=======
-	} else if common.IsNonFungibleNullifiersCircuit(inputs.CircuitId) {
-		nullifierExtras := pb.ProvingRequestExtras_Nullifiers{}
-		err := proto.Unmarshal(inputs.Extras, &nullifierExtras)
-		if err != nil {
-			return nil, nil, i18n.NewError(ctx, msgs.MsgErrorUnmarshalProvingReqExtras, inputs.CircuitId, err)
-		}
-		return &inputs, &nullifierExtras, nil
-
-	} else if common.IsFungibleNullifiersCircuit(inputs.CircuitId) { // check if it is a nullifier circuit only after checking non-fungible circuit (to avoid parsing non-fungible + nullifier circuit)
->>>>>>> 9f7585ec
 		var nullifierExtras pb.ProvingRequestExtras_Nullifiers
 		err := proto.Unmarshal(inputs.Extras, &nullifierExtras)
 		if err != nil {
