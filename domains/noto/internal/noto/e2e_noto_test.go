--- conflicted
+++ resolved
@@ -25,15 +25,10 @@
 	"github.com/hyperledger/firefly-common/pkg/log"
 	"github.com/hyperledger/firefly-signer/pkg/ethtypes"
 	"github.com/hyperledger/firefly-signer/pkg/rpcbackend"
-<<<<<<< HEAD
 	"github.com/kaleido-io/paladin/core/pkg/testbed"
-	"github.com/kaleido-io/paladin/core/pkg/types"
-=======
+	core "github.com/kaleido-io/paladin/core/pkg/types"
 	"github.com/kaleido-io/paladin/domains/noto/pkg/types"
-	"github.com/kaleido-io/paladin/kata/pkg/testbed"
-	kata "github.com/kaleido-io/paladin/kata/pkg/types"
 	"github.com/kaleido-io/paladin/toolkit/pkg/domain"
->>>>>>> 1d11471e
 	"github.com/kaleido-io/paladin/toolkit/pkg/plugintk"
 	"github.com/stretchr/testify/assert"
 	"github.com/stretchr/testify/require"
@@ -106,7 +101,7 @@
 func TestNoto(t *testing.T) {
 	ctx := context.Background()
 	log.L(ctx).Infof("TestNoto")
-	domainName := "noto_" + kata.RandHex(8)
+	domainName := "noto_" + core.RandHex(8)
 	log.L(ctx).Infof("Domain name = %s", domainName)
 
 	log.L(ctx).Infof("Deploying Noto factory")
@@ -134,9 +129,9 @@
 
 	log.L(ctx).Infof("Mint 100 from notary to notary")
 	var boolResult bool
-	rpcerr = rpc.CallRPC(ctx, &boolResult, "testbed_invoke", &kata.PrivateContractInvoke{
-		From:     notaryName,
-		To:       kata.EthAddress(notoAddress),
+	rpcerr = rpc.CallRPC(ctx, &boolResult, "testbed_invoke", &core.PrivateContractInvoke{
+		From:     notaryName,
+		To:       core.EthAddress(notoAddress),
 		Function: *types.NotoABI.Functions()["mint"],
 		Inputs: toJSON(t, &types.MintParams{
 			To:     notaryName,
@@ -155,9 +150,9 @@
 	assert.Equal(t, notaryName, coins[0].Owner)
 
 	log.L(ctx).Infof("Attempt mint from non-notary (should fail)")
-	rpcerr = rpc.CallRPC(ctx, &boolResult, "testbed_invoke", &kata.PrivateContractInvoke{
+	rpcerr = rpc.CallRPC(ctx, &boolResult, "testbed_invoke", &core.PrivateContractInvoke{
 		From:     recipient1Name,
-		To:       kata.EthAddress(notoAddress),
+		To:       core.EthAddress(notoAddress),
 		Function: *types.NotoABI.Functions()["mint"],
 		Inputs: toJSON(t, &types.MintParams{
 			To:     recipient1Name,
@@ -169,9 +164,9 @@
 	assert.True(t, boolResult)
 
 	log.L(ctx).Infof("Transfer 150 from notary (should fail)")
-	rpcerr = rpc.CallRPC(ctx, &boolResult, "testbed_invoke", &kata.PrivateContractInvoke{
-		From:     notaryName,
-		To:       kata.EthAddress(notoAddress),
+	rpcerr = rpc.CallRPC(ctx, &boolResult, "testbed_invoke", &core.PrivateContractInvoke{
+		From:     notaryName,
+		To:       core.EthAddress(notoAddress),
 		Function: *types.NotoABI.Functions()["transfer"],
 		Inputs: toJSON(t, &types.TransferParams{
 			To:     recipient1Name,
@@ -182,9 +177,9 @@
 	assert.Regexp(t, "insufficient funds", rpcerr.Error())
 
 	log.L(ctx).Infof("Transfer 50 from notary to recipient1")
-	rpcerr = rpc.CallRPC(ctx, &boolResult, "testbed_invoke", &kata.PrivateContractInvoke{
-		From:     notaryName,
-		To:       kata.EthAddress(notoAddress),
+	rpcerr = rpc.CallRPC(ctx, &boolResult, "testbed_invoke", &core.PrivateContractInvoke{
+		From:     notaryName,
+		To:       core.EthAddress(notoAddress),
 		Function: *types.NotoABI.Functions()["transfer"],
 		Inputs: toJSON(t, &types.TransferParams{
 			To:     recipient1Name,
@@ -211,9 +206,9 @@
 	assert.Equal(t, notaryName, coins[2].Owner)
 
 	log.L(ctx).Infof("Transfer 50 from recipient1 to recipient2")
-	rpcerr = rpc.CallRPC(ctx, &boolResult, "testbed_invoke", &kata.PrivateContractInvoke{
+	rpcerr = rpc.CallRPC(ctx, &boolResult, "testbed_invoke", &core.PrivateContractInvoke{
 		From:     recipient1Name,
-		To:       kata.EthAddress(notoAddress),
+		To:       core.EthAddress(notoAddress),
 		Function: *types.NotoABI.Functions()["transfer"],
 		Inputs: toJSON(t, &types.TransferParams{
 			To:     recipient2Name,
@@ -232,7 +227,7 @@
 func TestNotoSelfSubmit(t *testing.T) {
 	ctx := context.Background()
 	log.L(ctx).Infof("TestNotoSelfSubmit")
-	domainName := "noto_" + kata.RandHex(8)
+	domainName := "noto_" + core.RandHex(8)
 	log.L(ctx).Infof("Domain name = %s", domainName)
 
 	log.L(ctx).Infof("Deploying Noto factory")
@@ -261,9 +256,9 @@
 
 	log.L(ctx).Infof("Mint 100 from notary to notary")
 	var boolResult bool
-	rpcerr = rpc.CallRPC(ctx, &boolResult, "testbed_invoke", &kata.PrivateContractInvoke{
-		From:     notaryName,
-		To:       kata.EthAddress(notoAddress),
+	rpcerr = rpc.CallRPC(ctx, &boolResult, "testbed_invoke", &core.PrivateContractInvoke{
+		From:     notaryName,
+		To:       core.EthAddress(notoAddress),
 		Function: *types.NotoABI.Functions()["mint"],
 		Inputs: toJSON(t, &types.MintParams{
 			To:     notaryName,
@@ -282,9 +277,9 @@
 	assert.Equal(t, notaryName, coins[0].Owner)
 
 	log.L(ctx).Infof("Transfer 50 from notary to recipient1")
-	rpcerr = rpc.CallRPC(ctx, &boolResult, "testbed_invoke", &kata.PrivateContractInvoke{
-		From:     notaryName,
-		To:       kata.EthAddress(notoAddress),
+	rpcerr = rpc.CallRPC(ctx, &boolResult, "testbed_invoke", &core.PrivateContractInvoke{
+		From:     notaryName,
+		To:       core.EthAddress(notoAddress),
 		Function: *types.NotoABI.Functions()["transfer"],
 		Inputs: toJSON(t, &types.TransferParams{
 			To:     recipient1Name,
@@ -300,9 +295,9 @@
 	assert.Len(t, coins, 3) // TODO: verify coins
 
 	log.L(ctx).Infof("Transfer 50 from recipient1 to recipient2")
-	rpcerr = rpc.CallRPC(ctx, &boolResult, "testbed_invoke", &kata.PrivateContractInvoke{
+	rpcerr = rpc.CallRPC(ctx, &boolResult, "testbed_invoke", &core.PrivateContractInvoke{
 		From:     recipient1Name,
-		To:       kata.EthAddress(notoAddress),
+		To:       core.EthAddress(notoAddress),
 		Function: *types.NotoABI.Functions()["transfer"],
 		Inputs: toJSON(t, &types.TransferParams{
 			To:     recipient2Name,
