--- conflicted
+++ resolved
@@ -1,10 +1,6 @@
 rootProject.name = 'paladin'
 
-<<<<<<< HEAD
-includeBuild 'pente'
 include 'testinfra'
-=======
->>>>>>> 7316a401
 include 'kata'
 include 'pente'
 include 'portara'
